--- conflicted
+++ resolved
@@ -194,9 +194,6 @@
             )
         },
 
-<<<<<<< HEAD
-        VirtualInstruction::NOP => Some(Value::from_u32(0)),
-=======
         VirtualInstruction::ZExtend {
             value
         } => {
@@ -207,8 +204,9 @@
             Some(
                 context.builder.ins().uextend(cranelift_type, val)
             )
-        }
->>>>>>> babe7e6d
+        },
+
+        VirtualInstruction::NOP => Some(Value::from_u32(0)),
 
         _ => unimplemented!("Instruction not implemented: {:?}", instruction.instruction)
     }
