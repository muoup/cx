--- conflicted
+++ resolved
@@ -96,7 +96,6 @@
                 return context.get_struct_type(struct_name.as_str())
                     .map(|s| s.as_any_type_enum());
             }
-<<<<<<< HEAD
 
             BCTypeKind::Union { .. } => {
                 let _type_size = _type.fixed_size();
@@ -104,12 +103,6 @@
 
                 array_type.as_any_type_enum()
             },
-=======
-            MIRTypeKind::Union { name, .. } =>
-                context.get_struct_type(name.as_str())
-                    .unwrap_or_else(|| context.opaque_struct_type(name.as_str()))
-                    .as_any_type_enum(),
->>>>>>> ad205b72
 
             _ => panic!("Invalid type: {_type:?}")
         }
