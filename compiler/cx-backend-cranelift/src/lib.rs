use std::collections::HashMap;
use cranelift::codegen::{ir, Context};
use cranelift::codegen::ir::GlobalValue;
use cranelift::codegen::ir::immediates::Offset32;
use cranelift::prelude::isa::TargetFrontendConfig;
<<<<<<< HEAD
use cranelift::prelude::{settings, Block, FunctionBuilder, GlobalValueData, InstBuilder, MemFlags, Value};
use cranelift_module::{DataId, FuncId, Module};
use cranelift_object::{ObjectBuilder, ObjectModule};
use cx_data_bytecode::{BCFunctionMap, BCFunctionPrototype, BlockID, ProgramBytecode, ValueID};
use cx_data_bytecode::types::BCType;
use cx_util::format::dump_data;
use cx_util::log_error;
use crate::codegen::{codegen_fn_prototype, codegen_function};
use crate::globals::generate_global;
=======
use cranelift::prelude::{settings, Block, FunctionBuilder, InstBuilder, Value};
use cranelift_module::{DataId, FuncId};
use cranelift_object::{ObjectBuilder, ObjectModule};
use cx_data_bytecode::{BCFunctionMap, BCFunctionPrototype, BlockID, ProgramBytecode, MIRValue};
use cx_data_bytecode::types::{BCType, BCTypeKind};
use cx_util::log_error;
use crate::codegen::{codegen_fn_prototype, codegen_function};
use crate::routines::string_literal;
use crate::value_type::get_cranelift_type;
>>>>>>> e2cd2219

mod codegen;
mod value_type;
mod routines;
mod instruction;
mod inst_calling;
mod globals;

#[derive(Debug, Clone)]
pub(crate) enum CodegenValue {
    Value(Value),
    FunctionID {
        fn_name: String,
        id: FuncId
    },
    NULL
}

impl CodegenValue {
    pub(crate) fn as_value(&self) -> Value {
        match self {
            CodegenValue::Value(value) => *value,

            _ => panic!("Expected Value, got: {self:?}")
        }
    }

    pub(crate) fn as_func_id(&self) -> FuncId {
        match self {
            CodegenValue::FunctionID { id, .. } => *id,

            _ => panic!("Expected FunctionID, got: {self:?}")
        }
    }

    pub(crate) fn as_func_name(&self) -> &str {
        match self {
            CodegenValue::FunctionID { fn_name, .. } => fn_name.as_str(),
            _ => panic!("Expected FunctionID, got: {self:?}")
        }
    }
}

pub(crate) type VariableTable = HashMap<MIRValue, CodegenValue>;

pub struct FunctionState<'a> {
    pub(crate) object_module: &'a mut ObjectModule,
    pub(crate) target_frontend_config: &'a TargetFrontendConfig,

    pub(crate) function_ids: &'a mut HashMap<String, FuncId>,
    pub(crate) fn_map: &'a BCFunctionMap,

    pub(crate) block_map: Vec<Block>,
    pub(crate) builder: FunctionBuilder<'a>,
    pub(crate) fn_params: Vec<Value>,
    
    pub(crate) defer_offset: usize,

    pub(crate) variable_table: VariableTable,
    pub(crate) pointer_type: ir::Type,
}

pub(crate) struct GlobalState<'a> {
    pub(crate) context: Context,
    pub(crate) object_module: ObjectModule,
    pub(crate) target_frontend_config: TargetFrontendConfig,

    pub(crate) fn_map: &'a BCFunctionMap,

    pub(crate) function_ids: HashMap<String, FuncId>,
    pub(crate) function_sigs: &'a mut HashMap<String, ir::Signature>,
}

impl FunctionState<'_> {
    pub(crate) fn get_block(&mut self, block_id: BlockID) -> Block {
        let id = match block_id {
            BlockID::Block(id) => id as usize,
            BlockID::DeferredBlock(id) => (id as usize) + self.defer_offset,

            _ => panic!("Invalid block type for block ID: {:?}", block_id)
        };
        
        self.block_map.get(id)
            .cloned()
            .unwrap_or_else(|| panic!("Block with ID {id} not found in block map"))
    }

    pub(crate) fn get_value(&mut self, mir_value: &MIRValue) -> Option<CodegenValue> {
        match mir_value {
            MIRValue::IntImmediate { val, type_ } => {
                let int_type = get_cranelift_type(type_);
                let value = self.builder.ins().iconst(int_type, *val);
                Some(CodegenValue::Value(value))
            },
            MIRValue::FloatImmediate { val, type_ } => {
                let value = f64::from_bits(*val as u64);

                match &type_.kind {
                    BCTypeKind::Float { bytes: 4 } => {
                        let value = self.builder.ins().f32const(value as f32);
                        Some(CodegenValue::Value(value))
                    },
                    BCTypeKind::Float { bytes: 8 } => {
                        let value = self.builder.ins().f64const(value);
                        Some(CodegenValue::Value(value))
                    },
                    _ => log_error!("Unsupported float type in FloatLiteral: {:?}", type_)
                }
            },
            MIRValue::LoadOf(_type, val) => {
                let Some(addr) = self.get_value(val) else {
                    log_error!("Failed to get address for LoadOf: {:?}", val);
                };

                let addr = addr.as_value();
                let loaded = self.builder.ins().load(
                    get_cranelift_type(_type),
                    ir::MemFlags::new(),
                    addr,
                    0
                );

                Some(CodegenValue::Value(loaded))
            },
            MIRValue::NULL => Some(CodegenValue::NULL),

            _ => self.variable_table.get(mir_value).cloned()
        }
    }
}

pub fn bytecode_aot_codegen(bc: &ProgramBytecode, output: &str) -> Option<Vec<u8>> {
    let settings_builder = settings::builder();
    let flags = settings::Flags::new(settings_builder);

    let native_builder = cranelift_native::builder().unwrap();
    let isa = native_builder.finish(flags).unwrap();

    let mut global_state = GlobalState {
        object_module: ObjectModule::new(
            ObjectBuilder::new(
                isa.clone(),
                output,
                cranelift_module::default_libcall_names(),
            ).unwrap()
        ),

        fn_map: &bc.fn_map,

        context: Context::new(),
        target_frontend_config: isa.frontend_config(),
        function_ids: HashMap::new(),
        function_sigs: &mut HashMap::new(),
    };

    for global_var in bc.global_vars.iter() {
        generate_global(&mut global_state, global_var)?;
    }

    for fn_prototype in bc.fn_map.values() {
        codegen_fn_prototype(&mut global_state, fn_prototype);
    }

    for func in &bc.fn_defs {
        let Some(func_id) = global_state.function_ids.get(&func.prototype.name).cloned() else {
            log_error!(
                "Function not found in function map: {}",
                func.prototype.name
            );
        };
        let func_sig = global_state.function_sigs.remove(&func.prototype.name).unwrap_or_else(|| {
            panic!("Function signature redefine: {}", func.prototype.name);
        });

        codegen_function(&mut global_state, func_id, func_sig, func)?;
    }

    global_state.object_module.finish()
        .emit()
        .ok()
}

impl FunctionState<'_> {
    pub(crate) fn get_variable(&mut self, id: &ValueID) -> Option<CodegenValue> {
        match id {
            ValueID::NULL
                => Some(CodegenValue::NULL),
            ValueID::Global(index) => {
                let global_val_ref = self.object_module
                    .declare_data_in_func(
                        DataId::from_u32(*index as u32),
                        &mut self.builder.func
                    );

                let global_val = self.builder.ins()
                    .global_value(self.pointer_type, global_val_ref);

                Some(CodegenValue::Value(global_val))
            },
            ValueID::Block(..)
                => self.variable_table.get(id).cloned(),
        }
    }
}<|MERGE_RESOLUTION|>--- conflicted
+++ resolved
@@ -3,27 +3,16 @@
 use cranelift::codegen::ir::GlobalValue;
 use cranelift::codegen::ir::immediates::Offset32;
 use cranelift::prelude::isa::TargetFrontendConfig;
-<<<<<<< HEAD
-use cranelift::prelude::{settings, Block, FunctionBuilder, GlobalValueData, InstBuilder, MemFlags, Value};
-use cranelift_module::{DataId, FuncId, Module};
-use cranelift_object::{ObjectBuilder, ObjectModule};
-use cx_data_bytecode::{BCFunctionMap, BCFunctionPrototype, BlockID, ProgramBytecode, ValueID};
-use cx_data_bytecode::types::BCType;
-use cx_util::format::dump_data;
-use cx_util::log_error;
-use crate::codegen::{codegen_fn_prototype, codegen_function};
-use crate::globals::generate_global;
-=======
 use cranelift::prelude::{settings, Block, FunctionBuilder, InstBuilder, Value};
 use cranelift_module::{DataId, FuncId};
 use cranelift_object::{ObjectBuilder, ObjectModule};
+use cx_util::format::dump_data;
 use cx_data_bytecode::{BCFunctionMap, BCFunctionPrototype, BlockID, ProgramBytecode, MIRValue};
 use cx_data_bytecode::types::{BCType, BCTypeKind};
 use cx_util::log_error;
 use crate::codegen::{codegen_fn_prototype, codegen_function};
-use crate::routines::string_literal;
+use crate::globals::generate_global;
 use crate::value_type::get_cranelift_type;
->>>>>>> e2cd2219
 
 mod codegen;
 mod value_type;
@@ -204,27 +193,4 @@
     global_state.object_module.finish()
         .emit()
         .ok()
-}
-
-impl FunctionState<'_> {
-    pub(crate) fn get_variable(&mut self, id: &ValueID) -> Option<CodegenValue> {
-        match id {
-            ValueID::NULL
-                => Some(CodegenValue::NULL),
-            ValueID::Global(index) => {
-                let global_val_ref = self.object_module
-                    .declare_data_in_func(
-                        DataId::from_u32(*index as u32),
-                        &mut self.builder.func
-                    );
-
-                let global_val = self.builder.ins()
-                    .global_value(self.pointer_type, global_val_ref);
-
-                Some(CodegenValue::Value(global_val))
-            },
-            ValueID::Block(..)
-                => self.variable_table.get(id).cloned(),
-        }
-    }
 }