--- conflicted
+++ resolved
@@ -1,4 +1,3 @@
-use crate::routines::allocate_variable;
 use crate::value_type::get_cranelift_abi_type;
 use crate::{CodegenValue, FunctionState};
 use cranelift::codegen::ir;
@@ -32,14 +31,7 @@
     func: &MIRValue,
     args: &'a [MIRValue],
 ) -> Option<(CodegenValue, Vec<Value>)> {
-<<<<<<< HEAD
-    let val = context.get_variable(&func).unwrap();
-    let params = args.iter()
-        .map(|arg| context.get_variable(arg).unwrap().as_value())
-        .collect::<Vec<_>>();
-=======
     let val = context.get_value(&func).unwrap();
->>>>>>> e2cd2219
 
     Some((val, prepare_parameters(context, args)?))
 }
