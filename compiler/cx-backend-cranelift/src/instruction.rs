use crate::inst_calling::{get_func_ref, get_method_return, prepare_method_call, prepare_parameters};
use crate::value_type::{get_cranelift_abi_type, get_cranelift_type};
use crate::{CodegenValue, FunctionState};
use cranelift::codegen::ir;
use cranelift::codegen::ir::stackslot::StackSize;
use cranelift::codegen::ir::InstructionData;
use cranelift::frontend::Switch;
use cranelift::prelude::{Imm64, InstBuilder, MemFlags, StackSlotData, StackSlotKind};
use cranelift_module::Module;
use cx_data_bytecode::types::{BCTypeKind, BCTypeSize};
use cx_data_bytecode::{BCFloatBinOp, BCFloatUnOp, BCIntBinOp, BCIntUnOp, BCPtrBinOp, BlockInstruction, VirtualInstruction};
use std::ops::IndexMut;
use crate::routines::get_function;

pub(crate) fn codegen_instruction(context: &mut FunctionState, instruction: &BlockInstruction) -> Option<CodegenValue> {
    match &instruction.instruction {
        VirtualInstruction::Temp { value } =>
            context.get_value(value),

        VirtualInstruction::Allocate {
            _type, alignment
        } => {
            let slot = match _type.size() {
                BCTypeSize::Fixed(size) => 
                    context.builder.create_sized_stack_slot(
                        StackSlotData::new(
                            StackSlotKind::ExplicitSlot,
                            StackSize::from(size as u16),
                            *alignment
                        )
                    ),
                BCTypeSize::Variable(_) =>
                    panic!("Cranelift does not support variable sized stack slots, use LLVM instead")
            };

            Some(
                CodegenValue::Value(
                    context.builder.ins().stack_addr(
                        context.pointer_type,
                        slot,
                        0
                    )
                )
            )
        },

        VirtualInstruction::DirectCall {
            args, method_sig, ..
        } => {
            let Some(id) = get_function(context, method_sig) else {
                panic!("Failed to call function {}", &method_sig.name);
            };

            let Some(params) = prepare_parameters(context, args) else {
                panic!("Failed to prepare parameters for DirectCall: {}", method_sig.name);
            };

            let Some(fn_ref) = get_func_ref(
                context, id, method_sig, params.as_slice()
            ) else {
                panic!("Failed to get function reference for DirectCall: {}", method_sig.name);
            };

            let inst = context.builder.ins()
                .call(fn_ref, params.as_slice());

            get_method_return(context, inst)
        },

        VirtualInstruction::IndirectCall {
            func_ptr, args, method_sig
        } => {
            let (val, params) = prepare_method_call(context, func_ptr, args)?;

            let mut sig = context.object_module.make_signature();
            let return_type = &method_sig.return_type;

            sig.returns = if return_type.is_void() {
                vec![]
            } else {
                vec![get_cranelift_abi_type(return_type)]
            };
            sig.params = method_sig.params
                .iter()
                .map(|arg| get_cranelift_abi_type(&arg._type))
                .collect();

            for i in method_sig.params.len()..params.len() {
                let arg = params[i];
                let arg_type = context.builder.func.dfg.value_type(arg);

                sig.params.push(ir::AbiParam::new(arg_type));
            }

            let sig_ref = context.builder.import_signature(sig);

            let inst = context.builder.ins().call_indirect(
                sig_ref, val.as_value(), params.as_slice()
            );

            get_method_return(context, inst)
        },

        VirtualInstruction::Return { value } => {
            match value {
                Some(value) => {
<<<<<<< HEAD
                    let return_value = context.get_variable(value).unwrap();
=======
                    let return_value = context.get_value(value).unwrap();
>>>>>>> e2cd2219
                    context.builder.ins().return_(&[return_value.as_value()]);
                },
                None => {
                    context.builder.ins().return_(&[]);
                },
            };

            None
        },

        VirtualInstruction::FunctionParameter { param_index, .. } => {
            let parameter_ptr = context.fn_params.get(*param_index as usize).cloned().unwrap();

            Some(
                CodegenValue::Value(
                    parameter_ptr
                )
            )
        },

<<<<<<< HEAD
        VirtualInstruction::GetFunctionAddr {
            func: func_name
        } => {
            let CodegenValue::FunctionID { id, .. }
                = context.get_variable(func_name).unwrap() else {
                panic!("Function reference not found")
=======
        VirtualInstruction::GetFunctionAddr { func } => {
            let Some(id) = context.function_ids.get(func.as_str()).cloned() else {
                panic!("INTERNAL ERROR: Function not found in codegen for GetFunctionAddr: {}", func);
>>>>>>> e2cd2219
            };

            let func_ref = context.object_module.declare_func_in_func(
                id,
                context.builder.func
            );

            let pointer = context.pointer_type;
            Some(
                CodegenValue::Value(
                    context.builder.ins()
                        .func_addr(pointer, func_ref)
                )
            )
        },
<<<<<<< HEAD

        VirtualInstruction::Load { value } => {
            let val = context.get_variable(value).unwrap();
            let type_ = &instruction.value.type_;
            let cranelift_type = get_cranelift_type(type_);

            Some(
                CodegenValue::Value(
                    context.builder.ins()
                        .load(
                            cranelift_type,
                            MemFlags::new(),
                            val.as_value(),
                            0
                        )
                )
            )
        },
=======
>>>>>>> e2cd2219
        
        VirtualInstruction::PtrToInt { 
            value
        } => {
            let bytes = match instruction.value_type.kind {
                BCTypeKind::Signed { bytes, .. } => bytes,
                BCTypeKind::Unsigned { bytes, .. } => bytes,
                _ => panic!("Invalid type for pointer to integer conversion")
            };

<<<<<<< HEAD
            let val = context.get_variable(value).unwrap();
=======
            let val = context.get_value(value).unwrap();
>>>>>>> e2cd2219

            if bytes < 8 {
                return Some(
                    CodegenValue::Value(
                        context.builder.ins().ireduce(
                            ir::Type::int(bytes as u16 * 8)
                                .unwrap_or_else(|| panic!("Unsupported integer size: {}", bytes * 8)),
                            val.as_value()
                        )
                    )
                );
            };

            Some(val)
        },
        
        VirtualInstruction::IntToPtrDiff { value, ptr_type } => {
            let size = ptr_type.fixed_size();
<<<<<<< HEAD
            let val = context.get_variable(value).unwrap();
=======
            let val = context.get_value(value).unwrap();
>>>>>>> e2cd2219
            
            let ptr_diff = context.builder.ins().imul_imm(
                val.as_value(),
                Imm64::from(size as i64)
            );
            
            CodegenValue::Value(ptr_diff).into()
        }, 
        
        VirtualInstruction::IntToPtr { value } =>
<<<<<<< HEAD
            context.get_variable(value),
=======
            context.get_value(value),
>>>>>>> e2cd2219
        
        VirtualInstruction::PointerBinOp {
            op, left, right, ..
        } => {
<<<<<<< HEAD
            let left = context.get_variable(left).unwrap().as_value();
            let right = context.get_variable(right).unwrap().as_value();
            let _type = &instruction.value.type_;
=======
            let left = context.get_value(left).unwrap().as_value();
            let right = context.get_value(right).unwrap().as_value();
            let _type = &instruction.value_type;
>>>>>>> e2cd2219

            let inst = match op {
                BCPtrBinOp::ADD => context.builder.ins().iadd(left, right),
                BCPtrBinOp::SUB => context.builder.ins().isub(left, right),
                
                BCPtrBinOp::EQ  => context.builder.ins().icmp(ir::condcodes::IntCC::Equal, left, right),
                BCPtrBinOp::NE  => context.builder.ins().icmp(ir::condcodes::IntCC::NotEqual, left, right),
                
                BCPtrBinOp::LT  => context.builder.ins().icmp(ir::condcodes::IntCC::SignedLessThan, left, right),
                BCPtrBinOp::GT  => context.builder.ins().icmp(ir::condcodes::IntCC::SignedGreaterThan, left, right),
                BCPtrBinOp::LE  => context.builder.ins().icmp(ir::condcodes::IntCC::SignedLessThanOrEqual, left, right),
                BCPtrBinOp::GE  => context.builder.ins().icmp(ir::condcodes::IntCC::SignedGreaterThanOrEqual, left, right),
            };

            Some(
                CodegenValue::Value(
                    inst
                )
            )
        },

        VirtualInstruction::IntegerBinOp {
            op, left, right
        } => {
<<<<<<< HEAD
            let left = context.get_variable(left).unwrap().as_value();
            let right = context.get_variable(right).unwrap().as_value();
=======
            let left = context.get_value(left).unwrap().as_value();
            let right = context.get_value(right).unwrap().as_value();
>>>>>>> e2cd2219

            let inst = match op {
                BCIntBinOp::ADD             => context.builder.ins().iadd(left, right),
                BCIntBinOp::SUB             => context.builder.ins().isub(left, right),
                BCIntBinOp::MUL             => context.builder.ins().imul(left, right),
                BCIntBinOp::IDIV            => context.builder.ins().sdiv(left, right),
                BCIntBinOp::IREM            => context.builder.ins().srem(left, right),
                
                BCIntBinOp::UDIV            => context.builder.ins().udiv(left, right),
                BCIntBinOp::UREM            => context.builder.ins().urem(left, right),
                
                BCIntBinOp::SHL             => context.builder.ins().ishl(left, right),
                BCIntBinOp::ASHR            => context.builder.ins().sshr(left, right),
                BCIntBinOp::LSHR            => context.builder.ins().ushr(left, right),
                
                BCIntBinOp::BAND            => context.builder.ins().band(left, right),
                BCIntBinOp::BOR             => context.builder.ins().bor(left, right),
                BCIntBinOp::BXOR            => context.builder.ins().bxor(left, right),
                
                BCIntBinOp::LAND            => {
                    let left = context.builder.ins().icmp_imm(ir::condcodes::IntCC::Equal, left, 0);
                    let right = context.builder.ins().icmp_imm(ir::condcodes::IntCC::Equal, right, 0);

                    context.builder.ins().band(left, right)
                },
                
                BCIntBinOp::LOR             => {
                    let left = context.builder.ins().icmp_imm(ir::condcodes::IntCC::Equal, left, 0);
                    let right = context.builder.ins().icmp_imm(ir::condcodes::IntCC::Equal, right, 0);

                    context.builder.ins().bor(left, right)
                },
                
                BCIntBinOp::EQ              => context.builder.ins().icmp(ir::condcodes::IntCC::Equal, left, right),
                BCIntBinOp::NE              => context.builder.ins().icmp(ir::condcodes::IntCC::NotEqual, left, right),
                
                BCIntBinOp::ILT             => context.builder.ins().icmp(ir::condcodes::IntCC::SignedLessThan, left, right),
                BCIntBinOp::IGT             => context.builder.ins().icmp(ir::condcodes::IntCC::SignedGreaterThan, left, right),
                BCIntBinOp::ILE             => context.builder.ins().icmp(ir::condcodes::IntCC::SignedLessThanOrEqual, left, right),
                BCIntBinOp::IGE             => context.builder.ins().icmp(ir::condcodes::IntCC::SignedGreaterThanOrEqual, left, right),
                
                BCIntBinOp::ULT             => context.builder.ins().icmp(ir::condcodes::IntCC::UnsignedLessThan, left, right),
                BCIntBinOp::UGT             => context.builder.ins().icmp(ir::condcodes::IntCC::UnsignedGreaterThan, left, right),
                BCIntBinOp::ULE             => context.builder.ins().icmp(ir::condcodes::IntCC::UnsignedLessThanOrEqual, left, right),
                BCIntBinOp::UGE             => context.builder.ins().icmp(ir::condcodes::IntCC::UnsignedGreaterThanOrEqual, left, right),
                
                _ => unimplemented!("Operator not implemented: {:?}", op)
            };

            Some(
                CodegenValue::Value(
                    inst
                )
            )
        },
        
        VirtualInstruction::IntegerUnOp {
            op, value
        } => {
<<<<<<< HEAD
            let val = context.get_variable(value).unwrap();
=======
            let val = context.get_value(value).unwrap();
>>>>>>> e2cd2219

            let inst = match op {
                BCIntUnOp::NEG      => context.builder.ins().ineg(val.as_value()),
                BCIntUnOp::BNOT     => context.builder.ins().bnot(val.as_value()),
                BCIntUnOp::LNOT     => context.builder.ins().icmp_imm(ir::condcodes::IntCC::Equal, val.as_value(), 0),
            };

            Some(
                CodegenValue::Value(
                    inst
                )
            )
        }
        
        VirtualInstruction::FloatUnOp { value, op } => {
<<<<<<< HEAD
            let val = context.get_variable(value).unwrap();
            let _type = &instruction.value.type_;
=======
            let val = context.get_value(value).unwrap();
            let _type = &instruction.value_type;
>>>>>>> e2cd2219
            
            match op {
                BCFloatUnOp::NEG => {
                    Some(
                        CodegenValue::Value(
                            context.builder.ins().fneg(val.as_value())
                        )
                    )
                }
            }
        }

        VirtualInstruction::FloatBinOp {
            left, right, op
        } => {
<<<<<<< HEAD
            let left = context.get_variable(left).unwrap().as_value();
            let right = context.get_variable(right).unwrap().as_value();
=======
            let left = context.get_value(left).unwrap().as_value();
            let right = context.get_value(right).unwrap().as_value();
>>>>>>> e2cd2219

            Some(
                CodegenValue::Value(
                    match op {
                        BCFloatBinOp::ADD           => context.builder.ins().fadd(left, right),
                        BCFloatBinOp::SUB           => context.builder.ins().fsub(left, right),
                        BCFloatBinOp::FMUL          => context.builder.ins().fmul(left, right),
                        BCFloatBinOp::FDIV          => context.builder.ins().fdiv(left, right),
                    }
                )
            )
        },

        VirtualInstruction::Branch {
            condition, true_block, false_block
        } => {
<<<<<<< HEAD
            let condition = context.get_variable(condition).unwrap().as_value();
=======
            let condition = context.get_value(condition).unwrap().as_value();
>>>>>>> e2cd2219
            let true_block = context.get_block(*true_block);
            let false_block = context.get_block(*false_block);

            context.builder.ins()
                .brif(condition,
                      true_block, &[],
                      false_block, &[]);

            Some(CodegenValue::NULL)
        },
        
        VirtualInstruction::GotoDefer => {
            let defer_block = context.block_map.get(context.defer_offset)
                .expect("Defer block not found in block map");
            
            context.builder.ins().jump(*defer_block, &[]);
            
            Some(CodegenValue::NULL)
        },

        VirtualInstruction::Jump {
            target
        } => {
            let target = context.get_block(*target);

            context.builder.ins().jump(target, &[]);

            Some(CodegenValue::NULL)
        },

        VirtualInstruction::StructAccess {
            struct_, field_offset, ..
        } => {
<<<<<<< HEAD
            let ptr = context.get_variable(struct_).unwrap().clone();
            let _type = &instruction.value.type_;
=======
            let ptr = context.get_value(struct_).unwrap().clone();
            let _type = &instruction.value_type;
>>>>>>> e2cd2219

            Some(
                CodegenValue::Value(
                    context.builder.ins().iadd_imm(ptr.as_value(), *field_offset as i64)
                )
            )
        },

        VirtualInstruction::Store {
            memory, value, type_
        } => {
<<<<<<< HEAD
            let target = context.get_variable(memory)
                .unwrap()
                .as_value();
            let value = context.get_variable(value)
=======
            let target = context.get_value(memory)
                .unwrap()
                .as_value();
            let value = context.get_value(value)
>>>>>>> e2cd2219
                .unwrap()
                .as_value();

            if type_.is_structure() {
                let size = type_.fixed_size();
                let size_literal = context.builder.ins().iconst(ir::Type::int(64).unwrap(), size as i64);

                context.builder.call_memcpy(
                    *context.target_frontend_config,
                    target,
                    value,
                    size_literal
                )
            } else {
                context.builder.ins().store(MemFlags::new(), value, target, 0);
            }

            Some(CodegenValue::NULL)
        },
        
        VirtualInstruction::ZeroMemory {
            memory, _type
        } => {
<<<<<<< HEAD
            let target = context.get_variable(memory)
=======
            let target = context.get_value(memory)
>>>>>>> e2cd2219
                .unwrap()
                .as_value();
            
            let size_literal = match _type.size() {
                BCTypeSize::Fixed(size) => context.builder.ins().iconst(ir::Type::int(64).unwrap(), size as i64),
                BCTypeSize::Variable(size_expr) => {
<<<<<<< HEAD
                    let size_value = context.get_variable(&size_expr).unwrap();
=======
                    let size_value = context.get_value(&size_expr).unwrap();
>>>>>>> e2cd2219
                    context.builder.ins().uextend(ir::Type::int(64).unwrap(), size_value.as_value())
                }
            };
            
            let zero = context.builder.ins()
                .iconst(ir::Type::int(8).unwrap(), 0);

            context.builder.call_memset(
                *context.target_frontend_config, target,
                zero, size_literal
            );

            Some(CodegenValue::NULL)
        },

        VirtualInstruction::Phi { predecessors } => {
            let current_block = context.builder.current_block()?;
            let current_block_len = context.builder.func
                .layout
                .block_insts(current_block)
                .count();

            context.builder
                .append_block_param(current_block, get_cranelift_type(&instruction.value_type));

            for (from_value, from_block) in predecessors {
<<<<<<< HEAD
                let value = context.get_variable(from_value)
                    .unwrap()
                    .as_value();
=======
>>>>>>> e2cd2219
                let block = context.get_block(*from_block);

                // get last instruction in the block
                let last_inst = context.builder.func.layout
                    .block_insts(block)
                    .next_back()
                    .unwrap();


                // code made with only the worst of intentions
                context.builder.func.layout.remove_inst(last_inst);

                let value = context.get_value(from_value)
                    .unwrap()
                    .as_value();

                while context.builder.func.layout.block_insts(current_block).count() > current_block_len {
                    let inst = context.builder.func.layout
                        .block_insts(current_block)
                        .next_back()
                        .unwrap();
                    context.builder.func.layout.remove_inst(inst);
                    context.builder.func.layout.append_inst(inst, block);
                }

                context.builder.func.layout.append_inst(last_inst, block);

                unsafe {
                    let value_pool : *mut _ = &mut context.builder.func.dfg.value_lists;

                    match context.builder.func.dfg.insts.index_mut(last_inst) {
                        InstructionData::Jump { destination, .. } => {
                            destination.append_argument(value, &mut *value_pool);
                        },
                        InstructionData::Brif { blocks, .. } => {
                            if blocks.get_mut(0)?.block(&*value_pool) == current_block {
                                blocks.get_mut(0)?.append_argument(value, &mut *value_pool);
                            }
                            if blocks.get_mut(1)?.block(&*value_pool) == current_block {
                                blocks.get_mut(1)?.append_argument(value, &mut *value_pool);
                            }
                        },
                        _ => {
                            panic!("Invalid instruction type for Phi: {last_inst:?}");
                        }
                    }
                }
            }

            let val = context.builder.block_params(current_block)
                .last()
                .cloned()
                .expect("No block parameter found for Phi instruction");

            Some(CodegenValue::Value(val))
        }

        VirtualInstruction::BoolExtend {
            value
        } => {
<<<<<<< HEAD
            let val = context.get_variable(value).unwrap();
=======
            let val = context.get_value(value).unwrap();
>>>>>>> e2cd2219
            
            match instruction.value_type.kind {
                BCTypeKind::Signed   { bytes: 1 } |
                BCTypeKind::Unsigned { bytes: 1 } => {
                    Some(val)
                },

                _ => {
                    let _type = &instruction.value_type;
                    let cranelift_type = get_cranelift_type(_type);

                    Some(
                        CodegenValue::Value(
                            context.builder.ins().uextend(cranelift_type, val.as_value())
                        )
                    )
                }
            }
        },

        VirtualInstruction::ZExtend {
            value
        } => {
<<<<<<< HEAD
            let val = context.get_variable(value)
=======
            let val = context.get_value(value)
>>>>>>> e2cd2219
                .unwrap()
                .as_value();
            let _type = &instruction.value_type;
            let cranelift_type = get_cranelift_type(_type);

            let val_type = context.builder.func.dfg.value_type(val);

            if val_type == cranelift_type {
                return Some(CodegenValue::Value(val));
            }

            Some(
                CodegenValue::Value(
                    context.builder.ins().uextend(cranelift_type, val)
                )
            )
        },

        VirtualInstruction::SExtend {
            value
        } => {
<<<<<<< HEAD
            let val = context.get_variable(value)
=======
            let val = context.get_value(value)
>>>>>>> e2cd2219
                .unwrap()
                .as_value();

            let _type = &instruction.value_type;
            let cranelift_type = get_cranelift_type(_type);

            let val_type = context.builder.func.dfg.value_type(val);

            if val_type == cranelift_type {
                return Some(CodegenValue::Value(val));
            }

            Some(
                CodegenValue::Value(
                    context.builder.ins().sextend(cranelift_type, val)
                )
            )
        }

        VirtualInstruction::Trunc {
            value
        } => {
<<<<<<< HEAD
            let val = context.get_variable(value).unwrap();
            let _type = &instruction.value.type_;
=======
            let val = context.get_value(value).unwrap();
            let _type = &instruction.value_type;
>>>>>>> e2cd2219

            let value = val.as_value();
            let cranelift_type = get_cranelift_type(_type);
            let value_type = context.builder.func.dfg.value_type(value);

            if value_type == cranelift_type {
                return Some(CodegenValue::Value(value));
            }

            Some(
                CodegenValue::Value(
                    context.builder.ins().ireduce(cranelift_type, val.as_value())
                )
            )
        }

        VirtualInstruction::NOP => Some(CodegenValue::NULL),

<<<<<<< HEAD
        VirtualInstruction::Immediate {
            value
        } => {
            let _type = &instruction.value.type_;
            let cranelift_type = get_cranelift_type(_type);

            Some(
                CodegenValue::Value(
                    context.builder.ins().iconst(cranelift_type, *value as i64)
                )
            )
        },
        
        VirtualInstruction::FloatImmediate { 
            value
        } => {
            let BCTypeKind::Float { bytes } = &instruction.value.type_.kind
                else { unreachable!("Non-FP Type Float Immediate") };

            Some(
                CodegenValue::Value(
                    match bytes {
                        4 => context.builder.ins().f32const(*value as f32),
                        8 => context.builder.ins().f64const(*value),
                        
                        _ => panic!("Unsupported float size: {bytes}")
                    }
                )
            )
        }

        VirtualInstruction::BitCast {
            value
        } => {
            let val = context.get_variable(value).unwrap();
=======
        VirtualInstruction::BitCast { value } => {
            let Some(val) = context.get_value(value) else {
                panic!("Value not found for BitCast: {:?}", value);
            };
>>>>>>> e2cd2219

            Some(val)
        },
        
        VirtualInstruction::FloatCast { value } => {
<<<<<<< HEAD
            let val = context.get_variable(value).unwrap();
            let to_type = &instruction.value.type_;
=======
            let val = context.get_value(value).unwrap();
            let to_type = &instruction.value_type;
>>>>>>> e2cd2219
            let cranelift_type = get_cranelift_type(to_type);
            
            match &to_type.kind {
                BCTypeKind::Float { bytes }
                    if *bytes == 4 => {
                        Some(
                            CodegenValue::Value(
                                context.builder.ins().fdemote(cranelift_type, val.as_value())
                            )
                        )
                    },
                BCTypeKind::Float { bytes }
                    if *bytes == 8 => {
                        Some(
                            CodegenValue::Value(
                                context.builder.ins().fpromote(cranelift_type, val.as_value())
                            )
                        )
                    },
                _ => unreachable!("Invalid type for float cast")
            }
        }, 

        VirtualInstruction::IntToFloat {
            from, value
        } => {
<<<<<<< HEAD
            let val = context.get_variable(value).unwrap().as_value();
            let _type = &instruction.value.type_;
=======
            let val = context.get_value(value).unwrap().as_value();
            let _type = &instruction.value_type;
>>>>>>> e2cd2219

            let to_cl_type = get_cranelift_type(_type);

            let inst = if matches!(from.kind, BCTypeKind::Signed { .. }) {
                context.builder.ins().fcvt_from_sint(to_cl_type, val)
            } else if matches!(from.kind, BCTypeKind::Unsigned { .. }) {
                context.builder.ins().fcvt_from_uint(to_cl_type, val)
            } else {
                panic!("Invalid type for int to float conversion")
            };

            Some(
                CodegenValue::Value(
                    inst
                )
            )
        },

        VirtualInstruction::FloatToInt {
            from, value
        } => {
<<<<<<< HEAD
            let val = context.get_variable(value).unwrap().as_value();
            let _type = &instruction.value.type_;
=======
            let val = context.get_value(value).unwrap().as_value();
            let _type = &instruction.value_type;
>>>>>>> e2cd2219

            let to_cl_type = get_cranelift_type(_type);

            let BCTypeKind::Float { bytes: float_bytes, .. } = &from.kind else {
                panic!("Invalid type for float to int conversion")
            };

            let (ival, signed, int_bytes) =
            if let BCTypeKind::Signed { bytes: int_bytes } = &_type.kind {
                let ival = context.builder.ins().fcvt_to_sint(to_cl_type, val);
                (ival, true, int_bytes)
            } else if let BCTypeKind::Unsigned { bytes: int_bytes } = &_type.kind {
                let ival = context.builder.ins().fcvt_to_uint(to_cl_type, val);
                (ival, false, int_bytes)
            } else {
                panic!("Invalid type for float to int conversion")
            };

            let val = if float_bytes > int_bytes {
                context.builder.ins().ireduce(to_cl_type, ival)
            } else if float_bytes < int_bytes && signed {
                context.builder.ins().sextend(to_cl_type, ival)
            } else if float_bytes < int_bytes {
                context.builder.ins().uextend(to_cl_type, ival)
            } else {
                ival
            };

            Some(
                CodegenValue::Value(
                    val
                )
            )
        },
        
        VirtualInstruction::JumpTable { value, targets, default } => {
            let mut switch = Switch::new();
            
            for (value, block_id) in targets {
                switch.set_entry(
                    *value as u128,
                    context.get_block(*block_id)
                );
            }
            
            let default_block = context.get_block(*default);
<<<<<<< HEAD
            let val = context.get_variable(value).unwrap().as_value();

            switch.emit(&mut context.builder, val, default_block);
=======
            let value = context.get_value(value).unwrap();
            
            switch.emit(&mut context.builder, value.as_value(), default_block);
>>>>>>> e2cd2219
            
            Some(CodegenValue::NULL)
        }
    }
}<|MERGE_RESOLUTION|>--- conflicted
+++ resolved
@@ -104,11 +104,7 @@
         VirtualInstruction::Return { value } => {
             match value {
                 Some(value) => {
-<<<<<<< HEAD
-                    let return_value = context.get_variable(value).unwrap();
-=======
                     let return_value = context.get_value(value).unwrap();
->>>>>>> e2cd2219
                     context.builder.ins().return_(&[return_value.as_value()]);
                 },
                 None => {
@@ -129,18 +125,9 @@
             )
         },
 
-<<<<<<< HEAD
-        VirtualInstruction::GetFunctionAddr {
-            func: func_name
-        } => {
-            let CodegenValue::FunctionID { id, .. }
-                = context.get_variable(func_name).unwrap() else {
-                panic!("Function reference not found")
-=======
         VirtualInstruction::GetFunctionAddr { func } => {
             let Some(id) = context.function_ids.get(func.as_str()).cloned() else {
                 panic!("INTERNAL ERROR: Function not found in codegen for GetFunctionAddr: {}", func);
->>>>>>> e2cd2219
             };
 
             let func_ref = context.object_module.declare_func_in_func(
@@ -156,28 +143,7 @@
                 )
             )
         },
-<<<<<<< HEAD
-
-        VirtualInstruction::Load { value } => {
-            let val = context.get_variable(value).unwrap();
-            let type_ = &instruction.value.type_;
-            let cranelift_type = get_cranelift_type(type_);
-
-            Some(
-                CodegenValue::Value(
-                    context.builder.ins()
-                        .load(
-                            cranelift_type,
-                            MemFlags::new(),
-                            val.as_value(),
-                            0
-                        )
-                )
-            )
-        },
-=======
->>>>>>> e2cd2219
-        
+
         VirtualInstruction::PtrToInt { 
             value
         } => {
@@ -187,11 +153,7 @@
                 _ => panic!("Invalid type for pointer to integer conversion")
             };
 
-<<<<<<< HEAD
-            let val = context.get_variable(value).unwrap();
-=======
             let val = context.get_value(value).unwrap();
->>>>>>> e2cd2219
 
             if bytes < 8 {
                 return Some(
@@ -210,11 +172,7 @@
         
         VirtualInstruction::IntToPtrDiff { value, ptr_type } => {
             let size = ptr_type.fixed_size();
-<<<<<<< HEAD
-            let val = context.get_variable(value).unwrap();
-=======
             let val = context.get_value(value).unwrap();
->>>>>>> e2cd2219
             
             let ptr_diff = context.builder.ins().imul_imm(
                 val.as_value(),
@@ -225,24 +183,14 @@
         }, 
         
         VirtualInstruction::IntToPtr { value } =>
-<<<<<<< HEAD
-            context.get_variable(value),
-=======
             context.get_value(value),
->>>>>>> e2cd2219
         
         VirtualInstruction::PointerBinOp {
             op, left, right, ..
         } => {
-<<<<<<< HEAD
-            let left = context.get_variable(left).unwrap().as_value();
-            let right = context.get_variable(right).unwrap().as_value();
-            let _type = &instruction.value.type_;
-=======
             let left = context.get_value(left).unwrap().as_value();
             let right = context.get_value(right).unwrap().as_value();
             let _type = &instruction.value_type;
->>>>>>> e2cd2219
 
             let inst = match op {
                 BCPtrBinOp::ADD => context.builder.ins().iadd(left, right),
@@ -267,13 +215,8 @@
         VirtualInstruction::IntegerBinOp {
             op, left, right
         } => {
-<<<<<<< HEAD
-            let left = context.get_variable(left).unwrap().as_value();
-            let right = context.get_variable(right).unwrap().as_value();
-=======
             let left = context.get_value(left).unwrap().as_value();
             let right = context.get_value(right).unwrap().as_value();
->>>>>>> e2cd2219
 
             let inst = match op {
                 BCIntBinOp::ADD             => context.builder.ins().iadd(left, right),
@@ -333,11 +276,7 @@
         VirtualInstruction::IntegerUnOp {
             op, value
         } => {
-<<<<<<< HEAD
-            let val = context.get_variable(value).unwrap();
-=======
             let val = context.get_value(value).unwrap();
->>>>>>> e2cd2219
 
             let inst = match op {
                 BCIntUnOp::NEG      => context.builder.ins().ineg(val.as_value()),
@@ -353,13 +292,8 @@
         }
         
         VirtualInstruction::FloatUnOp { value, op } => {
-<<<<<<< HEAD
-            let val = context.get_variable(value).unwrap();
-            let _type = &instruction.value.type_;
-=======
             let val = context.get_value(value).unwrap();
             let _type = &instruction.value_type;
->>>>>>> e2cd2219
             
             match op {
                 BCFloatUnOp::NEG => {
@@ -375,13 +309,8 @@
         VirtualInstruction::FloatBinOp {
             left, right, op
         } => {
-<<<<<<< HEAD
-            let left = context.get_variable(left).unwrap().as_value();
-            let right = context.get_variable(right).unwrap().as_value();
-=======
             let left = context.get_value(left).unwrap().as_value();
             let right = context.get_value(right).unwrap().as_value();
->>>>>>> e2cd2219
 
             Some(
                 CodegenValue::Value(
@@ -398,11 +327,7 @@
         VirtualInstruction::Branch {
             condition, true_block, false_block
         } => {
-<<<<<<< HEAD
-            let condition = context.get_variable(condition).unwrap().as_value();
-=======
             let condition = context.get_value(condition).unwrap().as_value();
->>>>>>> e2cd2219
             let true_block = context.get_block(*true_block);
             let false_block = context.get_block(*false_block);
 
@@ -436,13 +361,8 @@
         VirtualInstruction::StructAccess {
             struct_, field_offset, ..
         } => {
-<<<<<<< HEAD
-            let ptr = context.get_variable(struct_).unwrap().clone();
-            let _type = &instruction.value.type_;
-=======
             let ptr = context.get_value(struct_).unwrap().clone();
             let _type = &instruction.value_type;
->>>>>>> e2cd2219
 
             Some(
                 CodegenValue::Value(
@@ -454,17 +374,10 @@
         VirtualInstruction::Store {
             memory, value, type_
         } => {
-<<<<<<< HEAD
-            let target = context.get_variable(memory)
-                .unwrap()
-                .as_value();
-            let value = context.get_variable(value)
-=======
             let target = context.get_value(memory)
                 .unwrap()
                 .as_value();
             let value = context.get_value(value)
->>>>>>> e2cd2219
                 .unwrap()
                 .as_value();
 
@@ -488,22 +401,14 @@
         VirtualInstruction::ZeroMemory {
             memory, _type
         } => {
-<<<<<<< HEAD
-            let target = context.get_variable(memory)
-=======
             let target = context.get_value(memory)
->>>>>>> e2cd2219
                 .unwrap()
                 .as_value();
             
             let size_literal = match _type.size() {
                 BCTypeSize::Fixed(size) => context.builder.ins().iconst(ir::Type::int(64).unwrap(), size as i64),
                 BCTypeSize::Variable(size_expr) => {
-<<<<<<< HEAD
-                    let size_value = context.get_variable(&size_expr).unwrap();
-=======
                     let size_value = context.get_value(&size_expr).unwrap();
->>>>>>> e2cd2219
                     context.builder.ins().uextend(ir::Type::int(64).unwrap(), size_value.as_value())
                 }
             };
@@ -530,12 +435,6 @@
                 .append_block_param(current_block, get_cranelift_type(&instruction.value_type));
 
             for (from_value, from_block) in predecessors {
-<<<<<<< HEAD
-                let value = context.get_variable(from_value)
-                    .unwrap()
-                    .as_value();
-=======
->>>>>>> e2cd2219
                 let block = context.get_block(*from_block);
 
                 // get last instruction in the block
@@ -596,11 +495,7 @@
         VirtualInstruction::BoolExtend {
             value
         } => {
-<<<<<<< HEAD
-            let val = context.get_variable(value).unwrap();
-=======
             let val = context.get_value(value).unwrap();
->>>>>>> e2cd2219
             
             match instruction.value_type.kind {
                 BCTypeKind::Signed   { bytes: 1 } |
@@ -624,11 +519,7 @@
         VirtualInstruction::ZExtend {
             value
         } => {
-<<<<<<< HEAD
-            let val = context.get_variable(value)
-=======
             let val = context.get_value(value)
->>>>>>> e2cd2219
                 .unwrap()
                 .as_value();
             let _type = &instruction.value_type;
@@ -650,11 +541,7 @@
         VirtualInstruction::SExtend {
             value
         } => {
-<<<<<<< HEAD
-            let val = context.get_variable(value)
-=======
             let val = context.get_value(value)
->>>>>>> e2cd2219
                 .unwrap()
                 .as_value();
 
@@ -677,13 +564,8 @@
         VirtualInstruction::Trunc {
             value
         } => {
-<<<<<<< HEAD
-            let val = context.get_variable(value).unwrap();
-            let _type = &instruction.value.type_;
-=======
             let val = context.get_value(value).unwrap();
             let _type = &instruction.value_type;
->>>>>>> e2cd2219
 
             let value = val.as_value();
             let cranelift_type = get_cranelift_type(_type);
@@ -702,60 +584,17 @@
 
         VirtualInstruction::NOP => Some(CodegenValue::NULL),
 
-<<<<<<< HEAD
-        VirtualInstruction::Immediate {
-            value
-        } => {
-            let _type = &instruction.value.type_;
-            let cranelift_type = get_cranelift_type(_type);
-
-            Some(
-                CodegenValue::Value(
-                    context.builder.ins().iconst(cranelift_type, *value as i64)
-                )
-            )
-        },
-        
-        VirtualInstruction::FloatImmediate { 
-            value
-        } => {
-            let BCTypeKind::Float { bytes } = &instruction.value.type_.kind
-                else { unreachable!("Non-FP Type Float Immediate") };
-
-            Some(
-                CodegenValue::Value(
-                    match bytes {
-                        4 => context.builder.ins().f32const(*value as f32),
-                        8 => context.builder.ins().f64const(*value),
-                        
-                        _ => panic!("Unsupported float size: {bytes}")
-                    }
-                )
-            )
-        }
-
-        VirtualInstruction::BitCast {
-            value
-        } => {
-            let val = context.get_variable(value).unwrap();
-=======
         VirtualInstruction::BitCast { value } => {
             let Some(val) = context.get_value(value) else {
                 panic!("Value not found for BitCast: {:?}", value);
             };
->>>>>>> e2cd2219
 
             Some(val)
         },
         
         VirtualInstruction::FloatCast { value } => {
-<<<<<<< HEAD
-            let val = context.get_variable(value).unwrap();
-            let to_type = &instruction.value.type_;
-=======
             let val = context.get_value(value).unwrap();
             let to_type = &instruction.value_type;
->>>>>>> e2cd2219
             let cranelift_type = get_cranelift_type(to_type);
             
             match &to_type.kind {
@@ -782,13 +621,8 @@
         VirtualInstruction::IntToFloat {
             from, value
         } => {
-<<<<<<< HEAD
-            let val = context.get_variable(value).unwrap().as_value();
-            let _type = &instruction.value.type_;
-=======
             let val = context.get_value(value).unwrap().as_value();
             let _type = &instruction.value_type;
->>>>>>> e2cd2219
 
             let to_cl_type = get_cranelift_type(_type);
 
@@ -810,13 +644,8 @@
         VirtualInstruction::FloatToInt {
             from, value
         } => {
-<<<<<<< HEAD
-            let val = context.get_variable(value).unwrap().as_value();
-            let _type = &instruction.value.type_;
-=======
             let val = context.get_value(value).unwrap().as_value();
             let _type = &instruction.value_type;
->>>>>>> e2cd2219
 
             let to_cl_type = get_cranelift_type(_type);
 
@@ -863,15 +692,9 @@
             }
             
             let default_block = context.get_block(*default);
-<<<<<<< HEAD
-            let val = context.get_variable(value).unwrap().as_value();
-
-            switch.emit(&mut context.builder, val, default_block);
-=======
             let value = context.get_value(value).unwrap();
-            
+
             switch.emit(&mut context.builder, value.as_value(), default_block);
->>>>>>> e2cd2219
             
             Some(CodegenValue::NULL)
         }
