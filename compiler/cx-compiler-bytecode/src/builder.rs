use std::collections::HashMap;
use crate::cx_maps::convert_cx_func_map;
use crate::instruction_gen::{generate_instruction, implicit_defer_return, implicit_return};
use crate::{BytecodeResult, ProgramBytecode};
use cx_data_bytecode::types::{BCType, BCTypeKind};
use cx_data_bytecode::*;
use cx_data_typechecker::ast::{TCExpr, TCAST};
use cx_data_typechecker::cx_types::{CXFunctionPrototype, CXType};
use cx_data_typechecker::CXFnMap;
use cx_util::format::dump_all;
use cx_util::log_error;
use cx_util::mangling::{mangle_deconstructor, mangle_destructor};
use cx_util::scoped_map::ScopedMap;
use crate::aux_routines::get_cx_struct_field_by_index;
use crate::deconstructor::deconstruct_variable;

#[derive(Debug)]
pub struct BytecodeBuilder {
    functions: Vec<BytecodeFunction>,

    global_variables: Vec<BCGlobalValue>,
    
    pub fn_map: BCFunctionMap,
    
<<<<<<< HEAD
    symbol_table: ScopedMap<ValueID>,
=======
    pub symbol_table: ScopedMap<MIRValue>,
>>>>>>> e2cd2219
    declaration_scope: Vec<Vec<DeclarationLifetime>>,

    in_deferred_block: bool,
    function_context: Option<BytecodeFunctionContext>
}

#[derive(Debug)]
pub struct BytecodeFunctionContext {
    prototype: BCFunctionPrototype,
    current_block: BlockID,

    merge_stack: Vec<BlockID>,
    continue_stack: Vec<BlockID>,

    blocks: Vec<FunctionBlock>,
    deferred_blocks: Vec<FunctionBlock>,
}

#[derive(Debug, Clone)]
pub struct DeclarationLifetime {
    pub value_id: MIRValue,
    pub _type: CXType
}

impl BytecodeBuilder {
    pub fn new(ast: &TCAST) -> Self {
        BytecodeBuilder {
            functions: Vec::new(),
            global_variables: Vec::new(),

            fn_map: convert_cx_func_map(&ast.fn_map),
            in_deferred_block: false,

            symbol_table: ScopedMap::new(),
            declaration_scope: Vec::new(),

            function_context: None
        }
    }

    pub fn new_function(&mut self, fn_prototype: BCFunctionPrototype) {
        let defers = false;
        
        self.in_deferred_block = false;
        self.function_context = Some(
            BytecodeFunctionContext {
                prototype: fn_prototype,
                current_block: BlockID::Block(0),

                merge_stack: Vec::new(),
                continue_stack: Vec::new(),
                
                blocks: Vec::new(),
                deferred_blocks: Vec::new(),
            }
        );

        let entry_block = self.create_block();
        
        if defers {
            self.setup_deferring_block();
        }
        
        self.set_current_block(
            entry_block
        );
    }

    pub fn finish_function(&mut self) {
        let prototype = self.fun().prototype.clone();
        
        implicit_return(self, &prototype)
            .expect("INTERNAL PANIC: Failed to add implicit return to function");
        implicit_defer_return(self, &prototype)
            .expect("INTERNAL PANIC: Failed to add implicit defer return to function");
        
        let context = self.function_context.take().unwrap();

        self.functions.push(
            BytecodeFunction {
                prototype: context.prototype,
                
                blocks: context.blocks,
                defer_blocks: context.deferred_blocks,
            }
        );
    }
    
    pub fn dump_current_fn(&self) {
        dump_all(self.fun().blocks.iter());
        dump_all(self.fun().deferred_blocks.iter());
    }

    fn fun_mut(&mut self) -> &mut BytecodeFunctionContext {
        self.function_context.as_mut()
            .expect("Attempted to access function context with no current function selected")
    }

    fn fun(&self) -> &BytecodeFunctionContext {
        self.function_context.as_ref()
            .expect("Attempted to access function context with no current function selected")
    }
    
    pub fn push_scope(&mut self) {
        self.symbol_table.push_scope();
        self.declaration_scope.push(Vec::new());
    }

    pub fn pop_scope(&mut self) -> Option<()> {
        self.symbol_table.pop_scope();
        let decls = self.declaration_scope.pop()?;

        for DeclarationLifetime { value_id, _type } in decls.into_iter().rev() {
            deconstruct_variable(self, &value_id, &_type)?;
        }
        Some(())
    }

    pub fn generate_scoped(&mut self, expr: &TCExpr) -> BytecodeResult<MIRValue> {
        self.push_scope();
        let val = generate_instruction(self, expr)?;
        self.pop_scope()?;

        Some(val)
    }

    pub fn insert_declaration(&mut self, declaration: DeclarationLifetime) {
        self.declaration_scope.last_mut()
            .expect("INTERNAL PANIC: Attempted to insert declaration with no current scope")
            .push(declaration);
    }

    pub fn insert_symbol(&mut self, name: String, value_id: MIRValue) {
        self.symbol_table.insert(name, value_id);
    }

    pub fn get_symbol(&self, name: &str) -> Option<MIRValue> {
        self.symbol_table.get(name).cloned()
    }

    pub fn insert_global_symbol(&mut self, value: BCGlobalValue) {
        let key = value.name.to_string();
        self.global_variables.push(value);
        let index = (self.global_variables.len() - 1) as u32;

        self.insert_symbol(key, ValueID::Global(index));
    }

    pub fn global_symbol_exists(&self, name: &str) -> bool {
        self.symbol_table.get(name).is_some()
    }

    pub fn function_defers(&self) -> bool {
        let ctx = self.function_context.as_ref().unwrap();
        !ctx.deferred_blocks.is_empty()
    }

    pub fn add_instruction(
        &mut self,
        instruction: VirtualInstruction,
        value_type: BCType
<<<<<<< HEAD
    ) -> Option<ValueID> {
=======
    ) -> Option<MIRValue> {
        let in_deferred_block = self.in_deferred_block;
>>>>>>> e2cd2219
        let context = self.fun_mut();
        let current_block = context.current_block;

        let body = match current_block {
            BlockID::Block(id)
                => &mut context.blocks.get_mut(id as usize)?.body,
            BlockID::DeferredBlock(id)
                => &mut context.deferred_blocks.get_mut(id as usize)?.body,

            _ => unreachable!("INTERNAL PANIC: Attempted to add instruction to invalid block {current_block}")
        };

        body.push(BlockInstruction {
            instruction,
            value_type: value_type
        });

<<<<<<< HEAD
        Some(ValueID::Block(context.current_block, (body.len() - 1) as ElementID))
=======
        Some(
            MIRValue::BlockResult {
                block_id: context.current_block, 
                value_id: (body.len() - 1) as ElementID,
            }
        )
>>>>>>> e2cd2219
    }

    pub fn add_instruction_cxty(
        &mut self,
        instruction: VirtualInstruction,
        value_type: CXType
    ) -> Option<MIRValue> {
        let value_type = self.convert_cx_type(&value_type)?;
        
        self.add_instruction(
            instruction,
            value_type
        )
    }
    
    pub fn fn_ref(&mut self, name: &str) -> BytecodeResult<String> {
        if self.fn_map.contains_key(name) {
            Some(name.to_string())
        } else {
            None
        }
    }
    
    pub(crate) fn add_return(
        &mut self,
        value_id: Option<MIRValue>
    ) -> Option<MIRValue> {
        if self.function_defers() {
            self.add_defer_jump(self.fun().current_block, value_id)
        } else {
            let return_block = self.create_named_block("return");
            
            self.add_instruction(
                VirtualInstruction::Jump { target: return_block },
                BCType::unit()
            );
            
            self.set_current_block(return_block);
            
            self.add_instruction(
                VirtualInstruction::Return { value: value_id },
                BCType::unit()
            )
        }
    }
    
    pub(crate) fn add_defer_jump(
        &mut self,
        block_id: BlockID,
        value_id: Option<MIRValue>
    ) -> Option<MIRValue> {
        let inst = self.add_instruction(
            VirtualInstruction::GotoDefer,
            BCType::unit()
        )?;

        if let Some(value_id) = value_id {
            self.add_defer_merge(block_id, value_id);
        };
        
        Some(inst)
    }
    
    pub fn add_defer_merge(
        &mut self,
        from_block: BlockID,
        value: MIRValue
    ) {
        let first_defer_inst = &mut self.fun_mut()
            .deferred_blocks
            .first_mut()
            .unwrap()
            .body
            .first_mut()
            .unwrap()
            .instruction;
        
        let VirtualInstruction::Phi { predecessors } = first_defer_inst else {
            let fdi = format!("{first_defer_inst}");
            
            self.dump_current_fn();
            
            panic!("INTERNAL PANIC: Attempted to add defer merge to non-Phi instruction for function {} block {}, first instruction: {}",
                self.fun().prototype.name, self.fun().current_block, fdi);
        };
        
        predecessors.push((value, from_block));
    }

    pub fn match_int_const(&self, value: i32, _type: &BCType) -> MIRValue {
        match _type.kind {
            BCTypeKind::Bool => MIRValue::IntImmediate {
                val: value as i64,
                type_: BCType::from(BCTypeKind::Bool)
            },
            BCTypeKind::Signed { bytes } => self.int_const(value, bytes, true),
            BCTypeKind::Unsigned { bytes } => self.int_const(value, bytes, false),

            _ => panic!("PANIC: Attempted to match integer constant with non-integer type: {}", _type)
        }
    }
    
    pub fn int_const(&self, value: i32, bytes: u8, signed: bool) -> MIRValue {
        MIRValue::IntImmediate {
            val: value as i64,
            type_: match signed {
                true => BCType::from(BCTypeKind::Signed { bytes }),
                false => BCType::from(BCTypeKind::Unsigned { bytes }),
            }
        }
    }

<<<<<<< HEAD
    pub fn get_variable(&self, value_id: ValueID) -> Option<VirtualValue> {
        match value_id {
            ValueID::NULL => unreachable!("INTERNAL PANIC: Attempted to get variable for NULL value id"),

            ValueID::Global(index) =>
                self.global_variables.get(index as usize)
                    .map(|gvar| gvar.as_virtual_value()),

            ValueID::Block(block, elem) =>
                match block {
                    BlockID::Block(id) =>
                        self.fun().blocks.get(id as usize)
                            .and_then(|b| b.body.get(elem as usize))
                            .map(|instr| instr.value.clone()),

                    BlockID::DeferredBlock(id) =>
                        self.fun().deferred_blocks.get(id as usize)
                            .and_then(|b| b.body.get(elem as usize))
                            .map(|instr| instr.value.clone()),

                    _ => unreachable!("INTERNAL PANIC: Attempted to get variable for invalid block id: {block:?}")
                }
        }
    }

    pub fn get_type(&self, value_id: ValueID) -> Option<BCType> {
        let Some(value) = self.get_variable(value_id) else {
            panic!("INTERNAL PANIC: Failed to get variable for value id: {value_id:?}");
        };
        
        Some(value.type_)
=======
    pub fn match_float_const(&self, value: f64, _type: &BCType) -> MIRValue {
        match _type.kind {
            BCTypeKind::Float { bytes } => self.float_const(value, bytes),

            _ => panic!("PANIC: Attempted to match float constant with non-float type: {}", _type)
        }
    }

    pub fn float_const(&self, value: f64, bytes: u8) -> MIRValue {
        MIRValue::FloatImmediate {
            val: value.to_bits() as i64,
            type_: BCTypeKind::Float { bytes }.into()
        }
>>>>>>> e2cd2219
    }

    pub fn start_cont_point(&mut self) -> BlockID {
        self.push_scope();
        let cond_block = self.create_block();

        let context = self.fun_mut();
        context.continue_stack.push(cond_block);

        cond_block
    }
    
    pub fn setup_deferring_block(&mut self){
        self.in_deferred_block = true;
        self.set_current_block(BlockID::DeferredBlock(0));
        
        let context = self.fun_mut();
        
        context.deferred_blocks.push(FunctionBlock {
            debug_name: "deferred".to_owned(),
            body: Vec::new()
        });
        
        let return_type = context.prototype.return_type.clone();
        
        if !context.prototype.return_type.is_void() {
            self.add_instruction(
                VirtualInstruction::Phi { predecessors: Vec::new() },
                return_type
            );
        }
        
        self.in_deferred_block = false;
    }
    
    pub fn enter_deferred_logic(&mut self) {
        if !self.function_defers() {
            self.setup_deferring_block();
        }
        
        self.in_deferred_block = true;
        
        let context = self.fun_mut();
        let last_block = BlockID::DeferredBlock(context.deferred_blocks.len() as ElementID - 1);
        
        self.set_current_block(last_block);
    }
    
    pub fn exit_deferred_logic(&mut self) {
        self.in_deferred_block = false;

        let context = self.fun_mut();
        let last_block = BlockID::Block(context.blocks.len() as ElementID - 1);
        
        self.set_current_block(last_block);
    }

    pub fn start_scope(&mut self) -> BlockID {
        self.push_scope();
        let merge_block = self.create_named_block("merge");

        let context = self.fun_mut();
        context.merge_stack.push(merge_block);

        merge_block
    }

    pub fn get_merge(&mut self) -> Option<BlockID> {
        let context = self.fun_mut();

        context.merge_stack.last().cloned()
    }

    pub fn get_continue(&mut self) -> Option<BlockID> {
        let context = self.fun_mut();

        context.continue_stack.last().cloned()
    }

    pub fn end_scope(&mut self) {
        self.pop_scope();
        let context = self.fun_mut();

        let merge_block = context.merge_stack.pop().unwrap();
        context.current_block = merge_block;
    }

    pub fn end_cond(&mut self) {
        self.pop_scope();
        let context = self.fun_mut();

        context.continue_stack.pop().unwrap();
    }

    pub fn set_current_block(&mut self, block: BlockID) {
        self.fun_mut().current_block = block;
    }
    
    pub fn current_block(&self) -> BlockID {
        self.fun().current_block
    }

    pub fn create_block(&mut self) -> BlockID {
        self.create_named_block("")
    }
    
    pub fn create_named_block(&mut self, name: &str) -> BlockID {
        let context = self.fun_mut();

        let add_to = match &context.current_block {
            BlockID::Block(_) => &mut context.blocks,
            BlockID::DeferredBlock(_) => &mut context.deferred_blocks,
        };
        
        add_to.push(FunctionBlock {
            debug_name: name.to_string(),
            body: Vec::new()
        });

        match &context.current_block {
            BlockID::Block(_) => BlockID::Block((add_to.len() - 1) as ElementID),
            BlockID::DeferredBlock(_) => BlockID::DeferredBlock((add_to.len() - 1) as ElementID)
        }
    }

    pub fn get_deconstructor(&self, _type: &CXType) -> Option<String> {
        let Some(name) = _type.get_name() else {
            return None;
        };

        let mangled_name = mangle_deconstructor(name);

        if self.fn_map.contains_key(&mangled_name) {
            Some(mangled_name)
        } else {
            None
        }
    }

    pub fn get_destructor(&self, _type: &CXType) -> Option<String> {
        let mangled_name = mangle_destructor(_type.get_name()?);
        
        if self.fn_map.contains_key(&mangled_name) {
            Some(mangled_name)
        } else {
            None
        }
    }

    pub fn last_instruction(&self) -> Option<&BlockInstruction> {
        let context = self.fun();

        context.blocks.last()?.body.last()
    }
    
    pub fn current_function_name(&self) -> Option<&str> {
        self.function_context.as_ref().map(|ctx| ctx.prototype.name.as_str())
    }

    pub fn finish(self) -> Option<ProgramBytecode> {
        Some(
            ProgramBytecode {
                fn_map: self.fn_map,
                fn_defs: self.functions,

                global_vars: self.global_variables,
            }
        )
    }

    // Common helper routines
    pub fn call(&mut self, name: &str, args: Vec<MIRValue>) -> Option<MIRValue> {
        let Some(fn_prototype) = self.fn_map.get(name).cloned() else {
            log_error!("Attempted to call unknown function: {}", name);
        };

        let ret_type = fn_prototype.return_type.clone();

        self.add_instruction(
            VirtualInstruction::DirectCall {
                args,
                method_sig: fn_prototype
            },
            ret_type
        )
    }

    pub fn struct_access(&mut self, val: MIRValue, _type: &BCType, index: usize) -> Option<MIRValue> {
        let BCTypeKind::Struct { .. } = &_type.kind else {
            return None;
        };

        let access = get_cx_struct_field_by_index(self, _type, index)?;

        self.add_instruction(
            VirtualInstruction::StructAccess {
                field_offset: access.offset,
                field_index: access.index,

                struct_: val,
                struct_type: _type.clone()
            },
            access._type.clone()
        )
    }
}<|MERGE_RESOLUTION|>--- conflicted
+++ resolved
@@ -1,4 +1,3 @@
-use std::collections::HashMap;
 use crate::cx_maps::convert_cx_func_map;
 use crate::instruction_gen::{generate_instruction, implicit_defer_return, implicit_return};
 use crate::{BytecodeResult, ProgramBytecode};
@@ -19,14 +18,10 @@
     functions: Vec<BytecodeFunction>,
 
     global_variables: Vec<BCGlobalValue>,
-    
+
     pub fn_map: BCFunctionMap,
     
-<<<<<<< HEAD
-    symbol_table: ScopedMap<ValueID>,
-=======
-    pub symbol_table: ScopedMap<MIRValue>,
->>>>>>> e2cd2219
+    symbol_table: ScopedMap<MIRValue>,
     declaration_scope: Vec<Vec<DeclarationLifetime>>,
 
     in_deferred_block: bool,
@@ -172,7 +167,7 @@
         self.global_variables.push(value);
         let index = (self.global_variables.len() - 1) as u32;
 
-        self.insert_symbol(key, ValueID::Global(index));
+        self.insert_symbol(key, MIRValue::Global(index));
     }
 
     pub fn global_symbol_exists(&self, name: &str) -> bool {
@@ -188,12 +183,7 @@
         &mut self,
         instruction: VirtualInstruction,
         value_type: BCType
-<<<<<<< HEAD
-    ) -> Option<ValueID> {
-=======
     ) -> Option<MIRValue> {
-        let in_deferred_block = self.in_deferred_block;
->>>>>>> e2cd2219
         let context = self.fun_mut();
         let current_block = context.current_block;
 
@@ -206,21 +196,14 @@
             _ => unreachable!("INTERNAL PANIC: Attempted to add instruction to invalid block {current_block}")
         };
 
-        body.push(BlockInstruction {
-            instruction,
-            value_type: value_type
-        });
-
-<<<<<<< HEAD
-        Some(ValueID::Block(context.current_block, (body.len() - 1) as ElementID))
-=======
+        body.push(BlockInstruction { instruction, value_type });
+
         Some(
             MIRValue::BlockResult {
                 block_id: context.current_block, 
                 value_id: (body.len() - 1) as ElementID,
             }
         )
->>>>>>> e2cd2219
     }
 
     pub fn add_instruction_cxty(
@@ -333,39 +316,6 @@
         }
     }
 
-<<<<<<< HEAD
-    pub fn get_variable(&self, value_id: ValueID) -> Option<VirtualValue> {
-        match value_id {
-            ValueID::NULL => unreachable!("INTERNAL PANIC: Attempted to get variable for NULL value id"),
-
-            ValueID::Global(index) =>
-                self.global_variables.get(index as usize)
-                    .map(|gvar| gvar.as_virtual_value()),
-
-            ValueID::Block(block, elem) =>
-                match block {
-                    BlockID::Block(id) =>
-                        self.fun().blocks.get(id as usize)
-                            .and_then(|b| b.body.get(elem as usize))
-                            .map(|instr| instr.value.clone()),
-
-                    BlockID::DeferredBlock(id) =>
-                        self.fun().deferred_blocks.get(id as usize)
-                            .and_then(|b| b.body.get(elem as usize))
-                            .map(|instr| instr.value.clone()),
-
-                    _ => unreachable!("INTERNAL PANIC: Attempted to get variable for invalid block id: {block:?}")
-                }
-        }
-    }
-
-    pub fn get_type(&self, value_id: ValueID) -> Option<BCType> {
-        let Some(value) = self.get_variable(value_id) else {
-            panic!("INTERNAL PANIC: Failed to get variable for value id: {value_id:?}");
-        };
-        
-        Some(value.type_)
-=======
     pub fn match_float_const(&self, value: f64, _type: &BCType) -> MIRValue {
         match _type.kind {
             BCTypeKind::Float { bytes } => self.float_const(value, bytes),
@@ -379,7 +329,6 @@
             val: value.to_bits() as i64,
             type_: BCTypeKind::Float { bytes }.into()
         }
->>>>>>> e2cd2219
     }
 
     pub fn start_cont_point(&mut self) -> BlockID {
