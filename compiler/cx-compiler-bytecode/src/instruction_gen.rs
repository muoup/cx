use std::any::type_name_of_val;
use cx_data_ast::parse::ast::{CXBinOp, CXExpr, CXExprKind, CXUnOp};
use cx_data_typechecker::cx_types::{CXTypeKind, CXType};
use cx_data_bytecode::types::{BCType, BCTypeKind, BCTypeSize};
<<<<<<< HEAD
use cx_data_bytecode::{BCFunctionPrototype, BCGlobalType, BCGlobalValue, BCIntUnOp, BCParameter, BCPtrBinOp, BlockID, LinkageType, ValueID, VirtualInstruction};
=======
use cx_data_bytecode::{BCFunctionPrototype, BCIntUnOp, BCParameter, BCPtrBinOp, BlockID, LinkageType, MIRValue, VirtualInstruction};
>>>>>>> e2cd2219
use cx_data_typechecker::ast::{TCExpr, TCExprKind};
use cx_util::{bytecode_error_log, log_error};
use cx_util::mangling::mangle_deconstructor;
use crate::aux_routines::{allocate_variable, get_cx_struct_field_by_index, get_struct_field, try_access_field};
use crate::builder::BytecodeBuilder;
use crate::cx_maps::{convert_cx_prototype, convert_fixed_type_kind};
use crate::deconstructor::deconstruct_variable;
use crate::implicit_cast::implicit_cast;

pub fn generate_instruction(
    builder: &mut BytecodeBuilder,
    expr: &TCExpr
) -> Option<MIRValue> {
    match &expr.kind {
        TCExprKind::VariableDeclaration { name, type_ } =>
            allocate_variable(name.as_str(), builder, type_),

        TCExprKind::Assignment { target, value, additional_op } => {
            let left_id = generate_instruction(builder, target)?;
            let right_id = generate_instruction(builder, value)?;
            
            if additional_op.is_some() { todo!("compound assignment") }

            if !matches!(target.kind, TCExprKind::VariableDeclaration { .. }) {
                deconstruct_variable(builder, &left_id, &target._type)?;
            }

            let Some(inner) = target._type.mem_ref_inner()
                else { unreachable!("generate_instruction: Expected memory alias type for expr, found {}", target._type) };

            let inner_type = builder.convert_fixed_cx_type(inner)?;

            builder.add_instruction(
                VirtualInstruction::Store {
                    memory: left_id,
                    value: right_id,
                    type_: inner_type,
                },
                BCType::unit()
            )
        },

        TCExprKind::Access { target, field } => {
            let left_id = generate_instruction(builder, target.as_ref())?;
            let ltype = builder.convert_cx_type(&target._type)?;

            if let Some(id) = try_access_field(builder, &ltype, left_id, field.as_str()) {
                return Some(id);
            }

            bytecode_error_log!(builder, "Invalid access operation on {} with {field}", target._type);
        },

        TCExprKind::BinOp { lhs, rhs, op: CXBinOp::ArrayIndex } => {
            let left_id = generate_instruction(builder, lhs.as_ref())?;
            let right_id = generate_instruction(builder, rhs.as_ref())?;

            let lhs_inner = match &lhs._type.kind {
                CXTypeKind::PointerTo { inner_type: inner, .. } => inner,
                CXTypeKind::VariableLengthArray { _type, .. } |
                CXTypeKind::Array { inner_type: _type, .. } => _type,
                
                _ => panic!("Invalid array index type: {}", lhs._type),
            };
            
            let inner_as_bc = convert_fixed_type_kind(&lhs_inner.kind)?;

            builder.add_instruction(
                VirtualInstruction::PointerBinOp {
                    left: left_id,
                    right: right_id,
                    ptr_type: BCType::from(inner_as_bc),
                    op: BCPtrBinOp::ADD
                },
                BCType::default_pointer()
            )
        },

        TCExprKind::FunctionCall { function, arguments, direct_call } => {
            let prototype = match &function._type.kind {
                CXTypeKind::Function { prototype }
                    => *prototype.clone(),
                CXTypeKind::PointerTo { inner_type: inner, .. } => {
                    let CXTypeKind::Function { prototype } = &inner.kind else {
                        log_error!("Invalid function pointer type: {inner}");
                    };

                    *prototype.clone()
                },
                type_ => log_error!("Invalid function pointer type: {type_}"),
            };
            
            let mut args = vec![];

            if prototype.return_type.is_structured() {
                let buffer_type = builder.convert_cx_type(&prototype.return_type)?;

                let buffer = builder.add_instruction(
                    VirtualInstruction::Allocate {
                        _type: buffer_type.clone(),
                        alignment: buffer_type.alignment(),
                    },
                    BCType::from(BCTypeKind::Pointer { nullable: false, dereferenceable: buffer_type.fixed_size() as u32 })
                )?;

                args.push(buffer);
            }

            // Functions that require special intrinsic parameters
            match &function.kind {
                TCExprKind::MemberFunctionReference { target, mangled_name: name } => {
                    args.push(generate_instruction(builder, target.as_ref())?);
                },

                _ => {}
            }

            for arg in arguments.iter() {
                let arg_id = generate_instruction(builder, arg)?;
                args.push(arg_id);
            }

            match direct_call {
                true => {
                    builder.add_instruction_cxty(
                        VirtualInstruction::DirectCall {
                            args,
                            method_sig: convert_cx_prototype(&prototype)?
                        },
                        prototype.return_type.clone()
                    )
                },
                false => {
                    let left_id = generate_instruction(builder, function.as_ref())?;

                    builder.add_instruction_cxty(
                        VirtualInstruction::IndirectCall {
                            func_ptr: left_id,
                            args,
                            method_sig: convert_cx_prototype(&prototype)?
                        },
                        prototype.return_type.clone()
                    )
                },

                type_ => log_error!("Invalid function pointer type: {type_}")
            }
        },

        TCExprKind::BinOp { lhs, rhs, op } => {
            let return_type = builder.convert_cx_type(&expr._type)?;
            
            generate_binop(builder, lhs.as_ref(), rhs.as_ref(), return_type, op)
        }
        
        TCExprKind::Block { statements } => {
            for expr in statements.iter() {
                generate_instruction(builder, expr)?;
            }

            Some(MIRValue::NULL)
        },

        TCExprKind::Coercion { operand, cast_type } => {
            let inner = generate_instruction(builder, operand.as_ref())?;

            implicit_cast(builder, inner, &operand._type, &expr._type, cast_type)
        },

        TCExprKind::ImplicitLoad { operand } => {
            let inner = generate_instruction(builder, operand.as_ref())?;

            // A memory reference to a struct operationally is the same as a struct itself,
            // therefore loading it will actually cause issues.
            match &expr._type.kind {
                CXTypeKind::Structured { .. } |
                CXTypeKind::Union { .. } => Some(inner),

                _ => {
                    let bc_type = builder.convert_cx_type(&expr._type)?;

                    Some(MIRValue::LoadOf(bc_type, Box::new(inner)))
                }
            }
        },

        TCExprKind::IntLiteral { value } => {
            let bc_type = builder.convert_cx_type(&expr._type)?;
            Some(builder.match_int_const(*value as i32, &bc_type))
        },
        
        TCExprKind::FloatLiteral { value } => {
            let bc_type = builder.convert_cx_type(&expr._type)?;

            Some(builder.match_float_const(*value, &bc_type))
        },

        TCExprKind::VariableReference { name } => {
            let Some(val) = builder.get_symbol(name.as_str()) else {
                log_error!("Variable {name} not found in current scope");
            };

            Some(val)
        },

        TCExprKind::GlobalVariableReference { name } => {
            if !builder.global_symbol_exists(name.as_str()) {
                let type_ = builder.convert_cx_type(&expr._type)?;

                builder.insert_global_symbol(
                    BCGlobalValue {
                        name: name.clone(),
                        linkage: LinkageType::External,
                        _type: BCGlobalType::Variable {
                            _type: type_,
                            initial_value: None
                        }
                    }
                );
            }

            builder.get_symbol(name.as_str())
        },

        TCExprKind::MemberFunctionReference { mangled_name: name, .. } |
        TCExprKind::FunctionReference { name } => {
            unreachable!("INTERNAL ERROR: Function references should not be used in instruction generation directly!");
        },

        TCExprKind::TemporaryBuffer { _type } => {
            let type_as_bc = builder.convert_cx_type(_type)?;

            builder.add_instruction(
                VirtualInstruction::Allocate {
                    alignment: type_as_bc.alignment(),
                    _type: type_as_bc.clone(),
                },
                BCType::from(BCTypeKind::Pointer { nullable: false, dereferenceable: type_as_bc.fixed_size() as u32 })
            )
        },

        TCExprKind::Return { value } => {
            if value.is_none() {
                builder.add_return(None);
                return Some(MIRValue::NULL);
            }
            
            let value = value.as_ref().unwrap().as_ref();
            let value_id = generate_instruction(builder, value)?;
            let returned_type = builder.convert_cx_type(&value._type)?;
            
            if returned_type.is_structure() {
                let first_param = builder.add_instruction(
                    VirtualInstruction::FunctionParameter {
                        param_index: 0,
                    },
                    BCType::from(BCTypeKind::Pointer { nullable: false, dereferenceable: 0 })
                )?;
                
                builder.add_instruction(
                    VirtualInstruction::Store {
                        memory: first_param.clone(),
                        value: value_id,
                        type_: returned_type
                    },
                    BCType::unit()
                )?;
                
                builder.add_return(Some(first_param));
            } else {
                builder.add_return(Some(value_id));
            }
            
            Some(MIRValue::NULL)
        },
        
        TCExprKind::Defer { operand } => {
            let previous_block = builder.current_block();
            
            builder.enter_deferred_logic();
            generate_instruction(builder, operand.as_ref())?;
            builder.exit_deferred_logic();
            
            builder.set_current_block(previous_block);
            
            Some(MIRValue::NULL)
        }

        TCExprKind::UnOp { operator, operand } => {
            match operator {
                CXUnOp::Negative => {
                    let operand_type = builder.convert_cx_type(&operand._type)?;
                    let operand = generate_instruction(builder, operand.as_ref())?;

                    builder.add_instruction(
                        VirtualInstruction::IntegerUnOp {
                            value: operand,
                            op: BCIntUnOp::NEG
                        },
                        operand_type
                    )
                },
                CXUnOp::LNot => {
                    let operand = generate_instruction(builder, operand.as_ref())?;

                    builder.add_instruction(
                        VirtualInstruction::IntegerUnOp {
                            value: operand,
                            op: BCIntUnOp::LNOT
                        },
                        BCType::from(BCTypeKind::Bool)
                    )
                },
                
                // No-op - only changes the type information for the typechecker
                CXUnOp::AddressOf |
                
                // No-op - handled by a typechecker-generated implicit load
                CXUnOp::Dereference => generate_instruction(builder, operand.as_ref()),
                
                CXUnOp::PreIncrement(off) => {
                    let value = generate_instruction(builder, operand.as_ref())?;
                    let val_type = &operand._type.kind;

                    let CXTypeKind::MemoryReference(inner) = val_type
                        else { unreachable!("generate_instruction: Expected memory alias type for expr, found {val_type}") };

                    let bc_type = builder.convert_fixed_cx_type(inner.as_ref())?;

                    let loaded_val = MIRValue::LoadOf(bc_type, value.into());
                    let offset = builder.int_const(*off as i32, 8, true);

                    let incremented = generate_algebraic_binop(
                        builder, inner.as_ref(), loaded_val.clone(),
                        offset, builder.convert_fixed_cx_type(inner.as_ref())?,
                        &CXBinOp::Add
                    )?;

                    builder.add_instruction(
                        VirtualInstruction::Store {
                            memory: loaded_val,
                            value: incremented.clone(),
                            type_: builder.convert_fixed_cx_type(inner.as_ref())?
                        },
                        BCType::unit()
                    )?;

                    Some(incremented)
                },
                CXUnOp::PostIncrement(off) => {
                    let value = generate_instruction(builder, operand.as_ref())?;
                    let val_type = &operand._type;

                    let CXTypeKind::MemoryReference(inner) = &val_type.kind
                        else { unreachable!("generate_instruction: Expected memory alias type for expr, found {val_type}") };

                    let bc_type = builder.convert_fixed_cx_type(inner.as_ref())?;

                    let loaded_val = MIRValue::LoadOf(bc_type, Box::new(value.clone()));

                    let bytes = match &inner.kind {
                        CXTypeKind::Integer { bytes, .. } => *bytes,
                        CXTypeKind::PointerTo { .. } => 8,
                        _ => panic!("Invalid type for post increment: {inner:?}")
                    };

                    let one = MIRValue::IntImmediate {
                        val: *off as i64,
                        type_: BCTypeKind::Signed { bytes }.into()
                    };

                    let incremented = generate_algebraic_binop(
                        builder, inner.as_ref(),
                        loaded_val.clone(), one, builder.convert_fixed_cx_type(inner.as_ref())?,
                        &CXBinOp::Add
                    )?;

                    builder.add_instruction(
                        VirtualInstruction::Store {
                            memory: value,
                            value: incremented,
                            type_: builder.convert_fixed_cx_type(inner.as_ref())?
                        },
                        BCType::unit()
                    )?;

                    Some(loaded_val)
                },

                CXUnOp::ExplicitCast(_) =>
                    generate_instruction(builder, operand.as_ref()),

                _ => todo!("generate_instruction for {:?}", operator)
            }
        },

        TCExprKind::If { condition, then_branch, else_branch } => {
            builder.push_scope();
            let condition = generate_instruction(builder, condition.as_ref())?;

            let then_block = builder.create_block();
            let else_block = builder.create_block();
            let merge_block = builder.create_block();

            builder.add_instruction(
                VirtualInstruction::Branch {
                    condition,
                    true_block: then_block,
                    false_block: else_block
                },
                BCType::unit()
            );

            builder.set_current_block(then_block);
            builder.generate_scoped(then_branch.as_ref());

            builder.add_instruction(
                VirtualInstruction::Jump { target: merge_block },
                BCType::unit()
            );

            builder.set_current_block(else_block);

            if let Some(else_branch) = else_branch {
                builder.generate_scoped(else_branch.as_ref());
            }

            builder.add_instruction(
                VirtualInstruction::Jump { target: merge_block },
                BCType::unit()
            );

            builder.pop_scope();
            builder.set_current_block(merge_block);
            Some(MIRValue::NULL)
        },

        TCExprKind::While { condition, body, pre_eval } => {
            let condition_block = builder.start_cont_point();
            let body_block = builder.create_block();
            let merge_block = builder.start_scope();

            let first_block = if *pre_eval {
                condition_block
            } else {
                body_block
            };

            builder.add_instruction(
                VirtualInstruction::Jump { target: first_block },
                BCType::unit()
            );

            builder.set_current_block(condition_block);
            let condition_value = builder.generate_scoped(condition.as_ref())?;

            builder.add_instruction(
                VirtualInstruction::Branch {
                    condition: condition_value,
                    true_block: body_block,
                    false_block: merge_block
                },
                BCType::unit()
            );

            builder.set_current_block(body_block);
            builder.generate_scoped(body.as_ref());

            builder.add_instruction(
                VirtualInstruction::Jump { target: condition_block },
                BCType::unit()
            );

            builder.end_scope();
            builder.end_cond();
            Some(MIRValue::NULL)
        },

        TCExprKind::Switch { condition, block, cases, default_case } => {
            let condition_value = generate_instruction(builder, condition);
            
            let default_block = if default_case.is_some() {
                Some(builder.create_named_block("switch default"))
            } else {
                None
            };

            let merge_block = builder.start_scope();
            let case_blocks = cases
                .iter()
                .map(|_| builder.create_block())
                .collect::<Vec<_>>();

            let mut sorted_cases = cases.clone();
            sorted_cases.sort_by(|a, b| a.1.cmp(&b.1));
            
            builder.add_instruction(
                VirtualInstruction::JumpTable {
                    value: condition_value.unwrap_or(MIRValue::NULL),
                    targets: sorted_cases.iter()
                        .enumerate()
                        .map(|(i, (case, _))| (*case, case_blocks[i]))
                        .collect(),
                    default: default_block.unwrap_or(merge_block)
                },
                BCType::unit()
            );
            
            let mut case_iter = sorted_cases.iter()
                .map(|(_, i)| *i);
            let mut case_block_iter = case_blocks.iter();
            let mut next_index = case_iter.next();
            
            for (i, expr) in block.iter().enumerate() {
                while next_index == Some(i) {
                    let case_block = case_block_iter.next().unwrap();
                    builder.add_instruction(
                        VirtualInstruction::Jump { target: *case_block },
                        BCType::unit()
                    );
                    next_index = case_iter.next();
                    builder.set_current_block(*case_block);
                }
                
                if *default_case == Some(i) {
                    let block = default_block.unwrap();
                    builder.add_instruction(
                        VirtualInstruction::Jump { target: block },
                        BCType::unit()
                    );
                    builder.set_current_block(block);
                }
                
                generate_instruction(builder, expr)?;
            }
            
            builder.add_instruction(
                VirtualInstruction::Jump { target: merge_block },
                BCType::unit()
            );
            
            builder.end_scope();
            Some(MIRValue::NULL)
        },

        TCExprKind::For { init, condition, increment, body } => {
            let condition_block = builder.create_block();
            let body_block = builder.create_block();
            let increment_block = builder.start_cont_point();
            let merge_block = builder.start_scope();

            generate_instruction(builder, init.as_ref())?;
            builder.add_instruction(
                VirtualInstruction::Jump { target: condition_block },
                BCType::unit()
            );

            builder.set_current_block(condition_block);
            let condition_value = generate_instruction(builder, condition.as_ref())?;
            builder.add_instruction(
                VirtualInstruction::Branch {
                    condition: condition_value,
                    true_block: body_block,
                    false_block: merge_block
                },
                BCType::unit()
            );

            builder.set_current_block(body_block);
            generate_instruction(builder, body.as_ref())?;
            builder.add_instruction(
                VirtualInstruction::Jump { target: increment_block },
                BCType::unit()
            );

            builder.set_current_block(increment_block);
            generate_instruction(builder, increment.as_ref())?;
            builder.add_instruction(
                VirtualInstruction::Jump { target: condition_block },
                BCType::unit()
            );

            builder.end_scope();
            builder.end_cond();
            Some(MIRValue::NULL)
        },

        TCExprKind::Break => {
            let Some(merge) = builder.get_merge() else {
                log_error!("TYPE ERROR: Invalid break in outermost scope");
            };

            builder.add_instruction(
                VirtualInstruction::Jump { target: merge },
                BCType::unit()
            );

            Some(MIRValue::NULL)
        },

        TCExprKind::Continue => {
            let Some(cond) = builder.get_continue() else {
                log_error!("TYPE ERROR: Invalid continue in outermost scope");
            };

            builder.add_instruction(
                VirtualInstruction::Jump { target: cond },
                BCType::unit()
            );

            Some(MIRValue::NULL)
        },
        
        TCExprKind::SizeOf { _type } => {
            let type_size = builder.convert_cx_type(&expr._type)?
                .size();
            
            match type_size {
                BCTypeSize::Fixed(size) 
                    => Some(builder.int_const(size as i32, 8, true)),
                BCTypeSize::Variable(size_expr) 
                    => Some(size_expr)
            }
        },

        TCExprKind::Move { operand } => {
            let memory = generate_instruction(builder, operand.as_ref())?;
            let value = builder.add_instruction(
                VirtualInstruction::Temp {
                    value: MIRValue::LoadOf(BCType::default_pointer(), Box::new(memory.clone()))
                },
                BCType::default_pointer()
            )?;

            builder.add_instruction(
                VirtualInstruction::ZeroMemory {
                    memory,
                    _type: BCType::default_pointer()
                },
                BCType::unit()
            )?;

            Some(value)
        }
        
        TCExprKind::New { _type, array_length } => {
            const STANDARD_ALLOC : &str = "__stdalloc";
            const STANDARD_ARRAY_ALLOC : &str = "__stdallocarray";
            
            let type_as_bc = builder.convert_cx_type(_type)?;
            let type_size = type_as_bc.fixed_size();
            
            let size_imm = builder.int_const(type_size as i32, 8, true);
            
            match array_length {
                Some(len) => {
                    let func = builder.fn_ref(STANDARD_ARRAY_ALLOC)
                        .expect("INTERNAL PANIC: Standard array alloc function not found");
                    let len = generate_instruction(builder, len.as_ref())?;
                    
                    builder.add_instruction(
                        VirtualInstruction::DirectCall {
                            args: vec![size_imm, len],
                            method_sig: builder.fn_map.get(STANDARD_ARRAY_ALLOC).unwrap().clone(),
                        },
                        BCType::default_pointer()
                    )
                },
                
                None => {
                    let func = builder.fn_ref(STANDARD_ALLOC)
                        .expect("INTERNAL PANIC: Standard alloc function not found");
                    
                    builder.add_instruction(
                        VirtualInstruction::DirectCall {
                            args: vec![size_imm],
                            method_sig: builder.fn_map.get(STANDARD_ALLOC).unwrap().clone(),
                        },
                        BCType::default_pointer()
                    )
                },
            }
        },
        
        TCExprKind::InitializerList { indices } => {
            let expr_type = builder.convert_cx_type(&expr._type)?;
            
            let alloc = builder.add_instruction(
                VirtualInstruction::Allocate {
                    alignment: expr_type.alignment(),
                    _type: expr_type.clone(),
                },
                BCType::default_pointer()
            )?;
            
            builder.add_instruction(
                VirtualInstruction::ZeroMemory {
                    memory: alloc.clone(),
                    _type: expr_type.clone(),
                },
                BCType::unit()
            );
            
            for index in indices.iter() {
                let value = generate_instruction(builder, &index.value)?;
             
                let access = get_cx_struct_field_by_index(
                    builder,
                    &expr_type,
                    index.index
                ).unwrap_or_else(|| {
                    panic!("PANIC: Attempting to access non-existent field at index {} in struct {expr_type:?}", index.index);
                });
             
                let struct_access = builder.add_instruction(
                    VirtualInstruction::StructAccess {
                        struct_: alloc.clone(),
                        struct_type: expr_type.clone(),
                        field_offset: access.offset,
                        field_index: access.index,
                    },
                    BCType::default_pointer()
                )?;
                
                builder.add_instruction(
                    VirtualInstruction::Store {
                        memory: struct_access,
                        value,
                        type_: access._type.clone()
                    },
                    BCType::unit()
                )?;
            }
            
            Some(alloc)
        },

        TCExprKind::DeconstructObject { variable_name, variable_type} => {
            let var = builder.get_symbol(variable_name.as_str())?;
            deconstruct_variable(builder, &var, variable_type)?;

            Some(MIRValue::NULL)
        },

        TCExprKind::Taken |
        TCExprKind::Unit => unreachable!("generate_instruction: Expected expression, found {:?}", expr._type.kind),
    }
}

pub(crate) fn generate_binop(
    builder: &mut BytecodeBuilder, 
    lhs: &TCExpr, rhs: &TCExpr,
    return_type: BCType,
    op: &CXBinOp
) -> Option<MIRValue> {
    match op {
        CXBinOp::LAnd | CXBinOp::LOr => {
            // Short circuit evaluation for logical operators
            let previous_block = builder.current_block();
            let match_type = builder.convert_cx_type(&lhs._type).unwrap();
            let false_imm = builder.match_int_const(0, &match_type);

            let left_id = generate_instruction(builder, lhs)?;
            let left_cmp = builder.add_instruction(
                VirtualInstruction::IntegerBinOp {
                    left: left_id,
                    right: false_imm.clone(),
                    op: builder.cx_i_binop(&CXBinOp::NotEqual).unwrap()
                },
                BCType::from(BCTypeKind::Bool)
            )?;
            
            let no_short_circuit_block = builder.create_block();
            let merge_block = builder.create_block();
            
            let (true_block, false_block) = match op {
                CXBinOp::LAnd => (no_short_circuit_block, merge_block),
                CXBinOp::LOr => (merge_block, no_short_circuit_block),
                _ => unreachable!("generate_binop: Expected logical operator, found {op}"),
            };
            
            builder.add_instruction(
                VirtualInstruction::Branch {
                    condition: left_cmp.clone(),
                    true_block,
                    false_block
                },
                BCType::unit()
            );
            
            builder.set_current_block(no_short_circuit_block);
            
            let right_id = generate_instruction(builder, rhs)?;
            let right_cmp = builder.add_instruction(
                VirtualInstruction::IntegerBinOp {
                    left: right_id,
                    right: false_imm,
                    op: builder.cx_i_binop(&CXBinOp::NotEqual).unwrap()
                },
                BCType::from(BCTypeKind::Bool)
            )?;
            
            builder.add_instruction(
                VirtualInstruction::Jump {
                    target: merge_block
                },
                BCType::unit()
            );
            
            builder.set_current_block(merge_block);
            
            builder.add_instruction(
                VirtualInstruction::Phi {
                    predecessors: vec![
                        (left_cmp, previous_block),
                        (right_cmp, no_short_circuit_block),
                    ]
                },
                BCType::from(BCTypeKind::Bool)
            )
        },
        
        _ => {
            let left_id = generate_instruction(builder, lhs)?;
            let right_id = generate_instruction(builder, rhs)?;

            generate_algebraic_binop(
                builder,
                &lhs._type,
                left_id, right_id,
                return_type,
                op
            )
        },
    }
}

pub(crate) fn generate_algebraic_binop(
    builder: &mut BytecodeBuilder,
    cx_lhs_type: &CXType,
    left_id: MIRValue,
    right_id: MIRValue,
    return_type: BCType,
    op: &CXBinOp
) -> Option<MIRValue> {
    match &cx_lhs_type.kind {
        CXTypeKind::Integer { signed: true, .. } => {
            builder.add_instruction(
                VirtualInstruction::IntegerBinOp {
                    left: left_id,
                    right: right_id,
                    op: builder.cx_i_binop(op)?
                },
                return_type
            )
        },

        CXTypeKind::Integer { signed: false, .. } => {
            builder.add_instruction(
                VirtualInstruction::IntegerBinOp {
                    left: left_id,
                    right: right_id,
                    op: builder.cx_u_binop(op)?
                },
                return_type
            )
        },
        
        CXTypeKind::Bool => {
            builder.add_instruction(
                VirtualInstruction::IntegerBinOp {
                    left: left_id,
                    right: right_id,
                    op: builder.cx_i_binop(op)?
                },
                return_type
            )
        },

        CXTypeKind::PointerTo { .. } => {
            let CXTypeKind::PointerTo { inner_type: left_inner, .. } = &cx_lhs_type.kind else {
                builder.dump_current_fn();
                unreachable!("generate_binop: Expected pointer type for {left_id}, found {cx_lhs_type}") 
            };

            builder.add_instruction(
                VirtualInstruction::PointerBinOp {
                    left: left_id,
                    right: right_id,
                    ptr_type: builder.convert_fixed_cx_type(left_inner)?,
                    op: builder.cx_ptr_binop(op)?
                },
                return_type
            )
        },

        CXTypeKind::Float { .. } => {
            builder.add_instruction(
                VirtualInstruction::FloatBinOp {
                    left: left_id,
                    right: right_id,
                    op: builder.cx_float_binop(op)?
                },
                return_type
            )
        },

        _type =>
            panic!("Invalid arguments with type for binop not caught by type checker")
    }
}

pub(crate) fn implicit_return(
    builder: &mut BytecodeBuilder,
    prototype: &BCFunctionPrototype,
) -> Option<()> {
    let last_instruction = builder.last_instruction();

    if let Some(last_instruction) = last_instruction {
        match last_instruction.instruction {
            VirtualInstruction::Return { .. } => {
                // If the last instruction is already a return, do nothing
                return Some(());
            },
            VirtualInstruction::GotoDefer => {
                // If the last instruction is a goto defer, we can also ignore it
                return Some(());
            },
            
            _ => {}
        }
    }

    let return_block = builder.create_block();
    builder.add_instruction(
        VirtualInstruction::Jump {
            target: return_block
        },
        BCType::unit()
    );
    builder.set_current_block(return_block);

    if prototype.name == "main" {
        builder.add_return(Some(
            MIRValue::IntImmediate {
                val: 0,
                type_: BCTypeKind::Signed { bytes: 4 }.into()
            }
        ));
    } else if prototype.return_type.is_void() {
        builder.add_return(None);
    } else {
        let last_instruction = builder.last_instruction();
        builder.dump_current_fn();
        log_error!("Function {} has a return type but no return statement\nLast Statement found: {:?}", prototype.name, last_instruction);
    }

    Some(())
}

pub(crate) fn implicit_defer_return(
    builder: &mut BytecodeBuilder,
    prototype: &BCFunctionPrototype,
) -> Option<()> {
    if builder.function_defers() {
        let return_value = if prototype.return_type.is_void() {
            None
        } else {
            // Phi node for the return value
<<<<<<< HEAD
            Some(ValueID::Block(BlockID::DeferredBlock(0), 0))
=======
            Some(
                MIRValue::BlockResult {
                    block_id: BlockID {
                        id: 0,
                        in_deferral: true
                    },
                    value_id: 0
                }
            )
>>>>>>> e2cd2219
        };

        builder.enter_deferred_logic();
        builder.add_instruction(
            VirtualInstruction::Return {
                value: return_value,
            },
            BCType::unit()
        )?;
    }
    
    Some(())
}<|MERGE_RESOLUTION|>--- conflicted
+++ resolved
@@ -2,11 +2,7 @@
 use cx_data_ast::parse::ast::{CXBinOp, CXExpr, CXExprKind, CXUnOp};
 use cx_data_typechecker::cx_types::{CXTypeKind, CXType};
 use cx_data_bytecode::types::{BCType, BCTypeKind, BCTypeSize};
-<<<<<<< HEAD
-use cx_data_bytecode::{BCFunctionPrototype, BCGlobalType, BCGlobalValue, BCIntUnOp, BCParameter, BCPtrBinOp, BlockID, LinkageType, ValueID, VirtualInstruction};
-=======
-use cx_data_bytecode::{BCFunctionPrototype, BCIntUnOp, BCParameter, BCPtrBinOp, BlockID, LinkageType, MIRValue, VirtualInstruction};
->>>>>>> e2cd2219
+use cx_data_bytecode::{BCFunctionPrototype, BCGlobalType, BCGlobalValue, BCIntUnOp, BCParameter, BCPtrBinOp, BlockID, LinkageType, MIRValue, VirtualInstruction};
 use cx_data_typechecker::ast::{TCExpr, TCExprKind};
 use cx_util::{bytecode_error_log, log_error};
 use cx_util::mangling::mangle_deconstructor;
@@ -976,9 +972,6 @@
             None
         } else {
             // Phi node for the return value
-<<<<<<< HEAD
-            Some(ValueID::Block(BlockID::DeferredBlock(0), 0))
-=======
             Some(
                 MIRValue::BlockResult {
                     block_id: BlockID {
@@ -988,7 +981,6 @@
                     value_id: 0
                 }
             )
->>>>>>> e2cd2219
         };
 
         builder.enter_deferred_logic();
