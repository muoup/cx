use std::any::type_name;
use crate::builder::BytecodeBuilder;
use crate::BytecodeResult;
use cx_data_typechecker::cx_types::{CXType, CXTypeKind};
use cx_data_bytecode::types::{BCType, BCTypeKind};
use cx_data_bytecode::{BCFunctionPrototype, BCParameter, BCPtrBinOp, LinkageType, MIRValue, VirtualInstruction};
use cx_util::mangling::{mangle_deconstructor, mangle_destructor};
use crate::aux_routines::get_cx_struct_field_by_index;

const STANDARD_FREE: &str = "__stdfree";
const STANDARD_FREE_ARRAY: &str = "__stdfreearray";
const STANDARD_FREE_ARRAY_NOOP: &str = "__stdfreearray_destructor_noop";

pub(crate) fn deconstructor_prototype(type_: &CXType) -> Option<BCFunctionPrototype> {
    let Some(name) = type_.get_name() else {
        return None;
    };
    let deconstructor_name = mangle_deconstructor(name);

    Some(
        BCFunctionPrototype {
            name: deconstructor_name,
            return_type: BCType::unit(),
            params: vec![BCParameter { name: None, _type: BCType::default_pointer() }],
            var_args: false,
            linkage: LinkageType::ODR
        }
    )
}

fn get_deconstructor(
    builder: &mut BytecodeBuilder,
    type_: &CXType
) -> Option<String> {
    let Some(type_name) = type_.get_name() else {
        return None;
    };
    let deconstructor_name = mangle_destructor(type_name);

    if builder.fn_map.contains_key(&deconstructor_name) {
        Some(deconstructor_name)
    } else {
        None
    }
}

pub fn deconstruct_variable(builder: &mut BytecodeBuilder, var: &MIRValue, _type: &CXType) -> Option<()> {
    match &_type.kind {
        CXTypeKind::Structured { .. } => {
            if let Some(deconstructor) = get_deconstructor(builder, _type) {
                builder.call(&deconstructor, vec![var.clone()])?;
            }
        },

        CXTypeKind::StrongPointer { inner_type, is_array } => {
            let deconstructor = builder.get_deconstructor(inner_type);

            let inner_val = MIRValue::LoadOf(BCType::default_pointer(), Box::new(var.clone()));
            let deconstruct = builder.create_named_block("ptr_not_null");
            let post_deconstruct = builder.create_named_block("ptr_is_null");

            let zero = builder.int_const(0, 8, true);
            let null = builder.add_instruction(
                VirtualInstruction::IntToPtr { value: zero },
                BCType::default_pointer()
            )?;
            let cmp = builder.add_instruction(
                VirtualInstruction::PointerBinOp {
                    op: BCPtrBinOp::EQ,
                    left: inner_val.clone(),
                    right: null,
                    ptr_type: BCType::default_pointer()
                },
                BCType { kind: BCTypeKind::Bool }
            )?;

            builder.add_instruction(
                VirtualInstruction::Branch { condition: cmp, true_block: post_deconstruct, false_block: deconstruct },
                BCType::unit()
            )?;

            builder.set_current_block(deconstruct);

            match (deconstructor, is_array) {
                (Some(prototype), true) => {
                    // Array of objects with deconstructor
                    let deconstructor = builder.fn_ref(&prototype)?;
                    let ptr_to = builder.add_instruction(
                        VirtualInstruction::GetFunctionAddr { func: deconstructor },
                        BCType::default_pointer()
                    )?;
                    let type_size = builder.convert_cx_type(inner_type.as_ref())?
                        .fixed_size();
                    let size_imm = MIRValue::IntImmediate {
                        val: type_size as i64,
                        type_: BCTypeKind::Unsigned { bytes: 8 }.into()
                    };

                    builder.call(STANDARD_FREE_ARRAY, vec![inner_val, size_imm, ptr_to])?;
                },

                (None, true) => {
                    // Array of objects without deconstructor
                    builder.call(STANDARD_FREE_ARRAY_NOOP, vec![inner_val])?;
                },

                (Some(prototype), false) => {
                    // Single object with deconstructor
<<<<<<< HEAD
                    builder.call(&prototype, vec![inner_val])?;
=======
                    builder.call(&prototype, vec![inner_val.clone()])?;
>>>>>>> e2cd2219
                    builder.call(STANDARD_FREE, vec![inner_val])?;
                },

                (None, false) => {
                    // Single object without deconstructor
                    builder.call(STANDARD_FREE, vec![inner_val])?;
                },
            }

            builder.add_instruction(
                VirtualInstruction::Jump { target: post_deconstruct },
                BCType::unit()
            )?;

            builder.set_current_block(post_deconstruct);
        },

        _ => ()
    }

    Some(())
}

pub fn generate_deconstructor(builder: &mut BytecodeBuilder, _type: &CXType) -> Option<()> {
    let deconstructor_prototype = deconstructor_prototype(_type)?;

    builder.new_function(deconstructor_prototype.clone());

    let self_val = builder.add_instruction(
        VirtualInstruction::FunctionParameter { param_index: 0 },
        BCType::default_pointer()
    )?;

    let as_bc = builder.convert_cx_type(&_type)?;

    match &_type.kind {
        CXTypeKind::Structured { fields, .. } => {
            for (i, (_, field_type)) in fields.iter().enumerate() {
                let struct_access = get_cx_struct_field_by_index(builder, &as_bc, i)?;
                let ptr = builder.add_instruction(
                    VirtualInstruction::StructAccess {
                        struct_: self_val.clone(),
                        struct_type: as_bc.clone(),

                        field_index: i,
                        field_offset: struct_access.offset
                    },
                    BCType::default_pointer()
                )?;

                deconstruct_variable(builder, &ptr, field_type)?;
            }

            if let Some(destructor) = builder.get_destructor(&_type) {
                builder.call(&destructor, vec![self_val])?;
            }
        },

        _ => panic!("PANIC: Deconstructor generation for type kind {} not implemented", _type),
    }

    builder.finish_function();
    Some(())
}<|MERGE_RESOLUTION|>--- conflicted
+++ resolved
@@ -1,6 +1,4 @@
-use std::any::type_name;
 use crate::builder::BytecodeBuilder;
-use crate::BytecodeResult;
 use cx_data_typechecker::cx_types::{CXType, CXTypeKind};
 use cx_data_bytecode::types::{BCType, BCTypeKind};
 use cx_data_bytecode::{BCFunctionPrototype, BCParameter, BCPtrBinOp, LinkageType, MIRValue, VirtualInstruction};
@@ -106,11 +104,7 @@
 
                 (Some(prototype), false) => {
                     // Single object with deconstructor
-<<<<<<< HEAD
-                    builder.call(&prototype, vec![inner_val])?;
-=======
                     builder.call(&prototype, vec![inner_val.clone()])?;
->>>>>>> e2cd2219
                     builder.call(STANDARD_FREE, vec![inner_val])?;
                 },
 
